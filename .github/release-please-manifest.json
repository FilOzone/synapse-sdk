--- conflicted
+++ resolved
@@ -1,11 +1,5 @@
 {
-<<<<<<< HEAD
-  "packages/synapse-sdk": "0.35.1",
-  "packages/synapse-core": "0.1.0",
-  "packages/synapse-react": "0.1.1"
-=======
   "packages/synapse-sdk": "0.35.2",
   "packages/synapse-core": "0.1.1",
-  "packages/synapse-react": "0.1.0"
->>>>>>> f14c088c
+  "packages/synapse-react": "0.1.1"
 }