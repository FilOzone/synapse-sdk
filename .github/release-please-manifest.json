{
<<<<<<< HEAD
  "packages/synapse-sdk": "0.36.0",
  "packages/synapse-core": "0.1.2",
  "packages/synapse-react": "0.1.2"
=======
  "packages/synapse-sdk": "0.35.3",
  "packages/synapse-core": "0.1.3",
  "packages/synapse-react": "0.1.3"
>>>>>>> 91f36486
}<|MERGE_RESOLUTION|>--- conflicted
+++ resolved
@@ -1,11 +1,5 @@
 {
-<<<<<<< HEAD
   "packages/synapse-sdk": "0.36.0",
-  "packages/synapse-core": "0.1.2",
-  "packages/synapse-react": "0.1.2"
-=======
-  "packages/synapse-sdk": "0.35.3",
   "packages/synapse-core": "0.1.3",
   "packages/synapse-react": "0.1.3"
->>>>>>> 91f36486
 }