--- conflicted
+++ resolved
@@ -1,11 +1,5 @@
 {
-<<<<<<< HEAD
   "packages/synapse-sdk": "0.35.0",
-  "packages/synapse-core": "0.0.1",
-  "packages/synapse-react": "0.0.1"
-=======
-  "packages/synapse-sdk": "0.34.0",
   "packages/synapse-core": "0.1.0",
   "packages/synapse-react": "0.1.0"
->>>>>>> 3f739594
 }