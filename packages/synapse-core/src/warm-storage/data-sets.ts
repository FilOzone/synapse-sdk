--- conflicted
+++ resolved
@@ -15,18 +15,14 @@
 import * as SP from '../sp.ts'
 import { signAddPieces } from '../typed-data/sign-add-pieces.ts'
 import { signCreateDataSet } from '../typed-data/sign-create-dataset.ts'
-<<<<<<< HEAD
 import { capabilitiesListToObject } from '../utils/capabilities.ts'
-import { datasetMetadataObjectToEntry, type MetadataObject, metadataArrayToObject } from '../utils/metadata.ts'
-import { decodePDPCapabilities, type PDPOffering, type PDPProvider } from '../utils/pdp-capabilities.ts'
-=======
 import {
   datasetMetadataObjectToEntry,
   type MetadataObject,
   metadataArrayToObject,
   pieceMetadataObjectToEntry,
 } from '../utils/metadata.ts'
->>>>>>> 662904d8
+import { decodePDPCapabilities, type PDPOffering, type PDPProvider } from '../utils/pdp-capabilities.ts'
 import { randU256 } from '../utils/rand.ts'
 
 /**
