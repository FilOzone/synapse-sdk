/**
 * StorageContext - Represents a specific Service Provider + Data Set pair
 *
 * This class provides a connection to a specific service provider and data set,
 * handling uploads and downloads within that context. It manages:
 * - Provider selection and data set creation/reuse
 * - PieceCID calculation and validation
 * - Payment rail setup through Warm Storage
 * - Batched piece additions for efficiency
 *
 * @example
 * ```typescript
 * // Create storage context (auto-selects provider)
 * const context = await synapse.storage.createContext()
 *
 * // Upload data to this context's provider
 * const result = await context.upload(data)
 * console.log('Stored at:', result.pieceCid)
 *
 * // Download data from this context's provider
 * const retrieved = await context.download(result.pieceCid)
 * ```
 */

<<<<<<< HEAD
import { ethers } from 'ethers'
import { CID } from 'multiformats/cid'
=======
import { randIndex, randU256 } from '@filoz/synapse-core/rand'
import type { ethers } from 'ethers'
>>>>>>> 80eebea0
import type { PaymentsService } from '../payments/index.ts'
import { PDPAuthHelper, PDPServer } from '../pdp/index.ts'
import { PDPVerifier } from '../pdp/verifier.ts'
import { asPieceCID } from '../piece/index.ts'
import { SPRegistryService } from '../sp-registry/index.ts'
import type { ProviderInfo } from '../sp-registry/types.ts'
import type { Synapse } from '../synapse.ts'
import type {
  DownloadOptions,
  EnhancedDataSetInfo,
  MetadataEntry,
  PieceCID,
  PieceStatus,
  PreflightInfo,
  ProviderSelectionResult,
  StorageCreationCallbacks,
  StorageServiceOptions,
  UploadCallbacks,
  UploadOptions,
  UploadResult,
} from '../types.ts'
import {
  calculateLastProofDate,
  createError,
  epochToDate,
  getCurrentEpoch,
  METADATA_KEYS,
  SIZE_CONSTANTS,
  TIMING_CONSTANTS,
  timeUntilEpoch,
} from '../utils/index.ts'
import { combineMetadata, metadataMatches, objectToEntries, validatePieceMetadata } from '../utils/metadata.ts'
import { ProviderResolver } from '../utils/provider-resolver.ts'
import type { WarmStorageService } from '../warm-storage/index.ts'

export class StorageContext {
  private readonly _synapse: Synapse
  private readonly _provider: ProviderInfo
  private readonly _pdpServer: PDPServer
  private readonly _warmStorageService: WarmStorageService
  private readonly _warmStorageAddress: string
  private readonly _withCDN: boolean
  private readonly _dataSetId: number
  private readonly _signer: ethers.Signer
  private readonly _uploadBatchSize: number
  private readonly _dataSetMetadata: Record<string, string>

  // AddPieces batching state
  private _pendingPieces: Array<{
    pieceData: PieceCID
    resolve: (pieceId: number) => void
    reject: (error: Error) => void
    callbacks?: UploadCallbacks
    metadata?: MetadataEntry[]
  }> = []

  private _isProcessing: boolean = false

  // Upload tracking for batching (using symbols for simple idempotency)
  private _activeUploads: Set<symbol> = new Set()
  // Timeout to wait before processing batch if there are other in-progress uploads, this allows
  // more uploads to join our batch
  private readonly _uploadBatchWaitTimeout: number = 15000 // 15 seconds, half Filecoin's blocktime

  // Public properties from interface
  public readonly dataSetId: number
  public readonly serviceProvider: string

  // Getter for withCDN
  get withCDN(): boolean {
    return this._withCDN
  }

  // Getter for provider info
  get provider(): ProviderInfo {
    return this._provider
  }

  // Getter for data set metadata
  get dataSetMetadata(): Record<string, string> {
    return this._dataSetMetadata
  }

  /**
   * Validate data size against minimum and maximum limits
   * @param sizeBytes - Size of data in bytes
   * @param context - Context for error messages (e.g., 'upload', 'preflightUpload')
   * @throws Error if size is outside allowed limits
   */
  private static validateRawSize(sizeBytes: number, context: string): void {
    if (sizeBytes < SIZE_CONSTANTS.MIN_UPLOAD_SIZE) {
      throw createError(
        'StorageContext',
        context,
        `Data size ${sizeBytes} bytes is below minimum allowed size of ${SIZE_CONSTANTS.MIN_UPLOAD_SIZE} bytes`
      )
    }

    if (sizeBytes > SIZE_CONSTANTS.MAX_UPLOAD_SIZE) {
      // This restriction is ~arbitrary for now, but there is a hard limit on PDP uploads in Curio
      // of 254 MiB, see: https://github.com/filecoin-project/curio/blob/3ddc785218f4e237f0c073bac9af0b77d0f7125c/pdp/handlers_upload.go#L38
      // We can increase this in future, arbitrarily, but we first need to:
      //  - Handle streaming input.
      //  - Chunking input at size 254 MiB and make a separate piece per each chunk
      //  - Combine the pieces using "subPieces" and an aggregate PieceCID in our AddRoots call
      throw createError(
        'StorageContext',
        context,
        `Data size ${sizeBytes} bytes exceeds maximum allowed size of ${
          SIZE_CONSTANTS.MAX_UPLOAD_SIZE
        } bytes (${Math.floor(SIZE_CONSTANTS.MAX_UPLOAD_SIZE / 1024 / 1024)} MiB)`
      )
    }
  }

  constructor(
    synapse: Synapse,
    warmStorageService: WarmStorageService,
    provider: ProviderInfo,
    dataSetId: number,
    options: StorageServiceOptions,
    dataSetMetadata: Record<string, string>
  ) {
    this._synapse = synapse
    this._provider = provider
    this._dataSetId = dataSetId
    this._withCDN = options.withCDN ?? false
    this._signer = synapse.getSigner()
    this._warmStorageService = warmStorageService
    this._uploadBatchSize = Math.max(1, options.uploadBatchSize ?? SIZE_CONSTANTS.DEFAULT_UPLOAD_BATCH_SIZE)
    this._dataSetMetadata = dataSetMetadata

    // Set public properties
    this.dataSetId = dataSetId
    this.serviceProvider = provider.serviceProvider

    // Get WarmStorage address from Synapse (which already handles override)
    this._warmStorageAddress = synapse.getWarmStorageAddress()

    // Create PDPAuthHelper for signing operations
    const authHelper = new PDPAuthHelper(this._warmStorageAddress, this._signer, BigInt(synapse.getChainId()))

    // Create PDPServer instance with provider URL from PDP product
    if (!provider.products.PDP?.data.serviceURL) {
      throw new Error(`Provider ${provider.id} does not have a PDP product with serviceURL`)
    }
    this._pdpServer = new PDPServer(authHelper, provider.products.PDP.data.serviceURL)
  }

  /**
   * Static factory method to create a StorageContext
   * Handles provider selection and data set selection/creation
   */
  static async create(
    synapse: Synapse,
    warmStorageService: WarmStorageService,
    options: StorageServiceOptions = {}
  ): Promise<StorageContext> {
    // Create SPRegistryService and ProviderResolver
    const registryAddress = warmStorageService.getServiceProviderRegistryAddress()
    const spRegistry = new SPRegistryService(synapse.getProvider(), registryAddress)
    const providerResolver = new ProviderResolver(warmStorageService, spRegistry)

    // Resolve provider and data set based on options
    const resolution = await StorageContext.resolveProviderAndDataSet(
      synapse,
      warmStorageService,
      providerResolver,
      options
    )

    // Notify callback about provider selection
    try {
      options.callbacks?.onProviderSelected?.(resolution.provider)
    } catch (error) {
      // Log but don't propagate callback errors
      console.error('Error in onProviderSelected callback:', error)
    }

    // If we need to create a new data set
    let finalDataSetId: number
    if (resolution.dataSetId === -1) {
      // Need to create new data set
      finalDataSetId = await StorageContext.createDataSet(
        synapse,
        warmStorageService,
        resolution.provider,
        options.withCDN ?? false,
        options.callbacks,
        options.metadata
      )
    } else {
      // Use existing data set
      finalDataSetId = resolution.dataSetId

      // Notify callback about resolved data set
      try {
        options.callbacks?.onDataSetResolved?.({
          isExisting: resolution.isExisting ?? true,
          dataSetId: finalDataSetId,
          provider: resolution.provider,
        })
      } catch (error) {
        console.error('Error in onDataSetResolved callback:', error)
      }
    }

    return new StorageContext(
      synapse,
      warmStorageService,
      resolution.provider,
      finalDataSetId,
      options,
      resolution.dataSetMetadata
    )
  }

  /**
   * Create a new data set with the selected provider
   */
  private static async createDataSet(
    synapse: Synapse,
    warmStorageService: WarmStorageService,
    provider: ProviderInfo,
    withCDN: boolean,
    callbacks?: StorageCreationCallbacks,
    metadata?: Record<string, string>
  ): Promise<number> {
    performance.mark('synapse:createDataSet-start')

    const signer = synapse.getSigner()
    const clientAddress = await synapse.getClient().getAddress()

    // Create a new data set

    // Get next client dataset ID
    const nextDatasetId = randU256()

    // Create auth helper for signing
    const warmStorageAddress = synapse.getWarmStorageAddress()
    const authHelper = new PDPAuthHelper(warmStorageAddress, signer, BigInt(synapse.getChainId()))

    // Create PDPServer instance for API calls
    if (!provider.products.PDP?.data.serviceURL) {
      throw new Error(`Provider ${provider.id} does not have a PDP product with serviceURL`)
    }
    const pdpServer = new PDPServer(authHelper, provider.products.PDP.data.serviceURL)

    // Prepare metadata - merge withCDN flag into metadata if needed
    const baseMetadataObj = metadata ?? {}
    const metadataObj =
      withCDN && !(METADATA_KEYS.WITH_CDN in baseMetadataObj)
        ? { ...baseMetadataObj, [METADATA_KEYS.WITH_CDN]: '' }
        : baseMetadataObj

    // Convert to MetadataEntry[] for PDP operations (requires ordered array)
    const finalMetadata = objectToEntries(metadataObj)

    // Create the data set through the provider
    performance.mark('synapse:pdpServer.createDataSet-start')
    const createResult = await pdpServer.createDataSet(
      nextDatasetId,
      provider.payee,
      clientAddress,
      finalMetadata,
      warmStorageAddress
    )
    performance.mark('synapse:pdpServer.createDataSet-end')
    performance.measure(
      'synapse:pdpServer.createDataSet',
      'synapse:pdpServer.createDataSet-start',
      'synapse:pdpServer.createDataSet-end'
    )

    // createDataSet returns CreateDataSetResponse with txHash and statusUrl
    const { txHash, statusUrl } = createResult

    // Fetch the transaction object from the chain with retry logic
    const ethersProvider = synapse.getProvider()
    let transaction: ethers.TransactionResponse | null = null

    // Retry if the transaction is not found immediately
    const txRetryStartTime = Date.now()
    const txPropagationTimeout = TIMING_CONSTANTS.TRANSACTION_PROPAGATION_TIMEOUT_MS
    const txPropagationPollInterval = TIMING_CONSTANTS.TRANSACTION_PROPAGATION_POLL_INTERVAL_MS

    performance.mark('synapse:getTransaction-start')
    while (Date.now() - txRetryStartTime < txPropagationTimeout) {
      try {
        transaction = await ethersProvider.getTransaction(txHash)
        if (transaction !== null) {
          break // Transaction found, exit retry loop
        }
      } catch (error) {
        // Log error but continue retrying
        console.warn(`Failed to fetch transaction ${txHash}, retrying...`, error)
      }

      // Wait before retrying
      await new Promise((resolve) => setTimeout(resolve, txPropagationPollInterval))
    }
    performance.mark('synapse:getTransaction-end')
    performance.measure('synapse:getTransaction', 'synapse:getTransaction-start', 'synapse:getTransaction-end')

    // If transaction still not found after retries, throw error
    if (transaction === null) {
      throw createError(
        'StorageContext',
        'create',
        `Transaction ${txHash} not found after ${
          txPropagationTimeout / 1000
        } seconds. The transaction may not have propagated to the RPC node.`
      )
    }

    // Fire callback
    try {
      callbacks?.onDataSetCreationStarted?.(transaction, statusUrl)
    } catch (error) {
      console.error('Error in onDataSetCreationStarted callback:', error)
    }

    // Wait for the data set creation to be confirmed on-chain with progress callbacks
    let finalStatus: Awaited<ReturnType<typeof warmStorageService.getComprehensiveDataSetStatus>>

    performance.mark('synapse:waitForDataSetCreationWithStatus-start')
    try {
      finalStatus = await warmStorageService.waitForDataSetCreationWithStatus(
        transaction,
        pdpServer,
        TIMING_CONSTANTS.DATA_SET_CREATION_TIMEOUT_MS,
        TIMING_CONSTANTS.DATA_SET_CREATION_POLL_INTERVAL_MS,
        async (status, elapsedMs) => {
          // Fire progress callback
          if (callbacks?.onDataSetCreationProgress != null) {
            try {
              // Get receipt if transaction is mined
              let receipt: ethers.TransactionReceipt | undefined
              if (status.chainStatus.transactionMined && status.chainStatus.blockNumber != null) {
                try {
                  // Use transaction.wait() which is more efficient than getTransactionReceipt
                  const txReceipt = await transaction.wait(TIMING_CONSTANTS.TRANSACTION_CONFIRMATIONS)
                  receipt = txReceipt ?? undefined
                } catch (error) {
                  console.error('Failed to fetch transaction receipt:', error)
                }
              }

              callbacks.onDataSetCreationProgress({
                transactionMined: status.chainStatus.transactionMined,
                transactionSuccess: status.chainStatus.transactionSuccess,
                dataSetLive: status.chainStatus.dataSetLive,
                serverConfirmed: status.serverStatus?.ok === true,
                dataSetId: status.summary.dataSetId ?? undefined,
                elapsedMs,
                receipt,
              })
            } catch (error) {
              console.error('Error in onDataSetCreationProgress callback:', error)
            }
          }
        }
      )
    } catch (error) {
      performance.mark('synapse:waitForDataSetCreationWithStatus-end')
      performance.measure(
        'synapse:waitForDataSetCreationWithStatus',
        'synapse:waitForDataSetCreationWithStatus-start',
        'synapse:waitForDataSetCreationWithStatus-end'
      )
      throw createError(
        'StorageContext',
        'waitForDataSetCreation',
        error instanceof Error ? error.message : 'Data set creation failed'
      )
    }
    performance.mark('synapse:waitForDataSetCreationWithStatus-end')
    performance.measure(
      'synapse:waitForDataSetCreationWithStatus',
      'synapse:waitForDataSetCreationWithStatus-start',
      'synapse:waitForDataSetCreationWithStatus-end'
    )

    if (!finalStatus.summary.isComplete || finalStatus.summary.dataSetId == null) {
      throw createError(
        'StorageContext',
        'waitForDataSetCreation',
        `Data set creation failed: ${finalStatus.summary.error ?? 'Transaction may have failed'}`
      )
    }

    const dataSetId = finalStatus.summary.dataSetId

    // Fire resolved callback
    try {
      callbacks?.onDataSetResolved?.({
        isExisting: false,
        dataSetId,
        provider,
      })
    } catch (error) {
      console.error('Error in onDataSetResolved callback:', error)
    }

    performance.mark('synapse:createDataSet-end')
    performance.measure('synapse:createDataSet', 'synapse:createDataSet-start', 'synapse:createDataSet-end')
    return dataSetId
  }

  /**
   * Resolve provider and data set based on provided options
   * Uses lazy loading to minimize RPC calls
   */
  private static async resolveProviderAndDataSet(
    synapse: Synapse,
    warmStorageService: WarmStorageService,
    providerResolver: ProviderResolver,
    options: StorageServiceOptions
  ): Promise<ProviderSelectionResult> {
    const client = synapse.getClient()
    const clientAddress = await client.getAddress()

    // Handle explicit data set ID selection (highest priority)
    if (options.dataSetId != null && options.forceCreateDataSet !== true) {
      return await StorageContext.resolveByDataSetId(
        options.dataSetId,
        warmStorageService,
        providerResolver,
        clientAddress,
        options
      )
    }

    // Convert options to metadata format - merge withCDN flag into metadata if needed
    const requestedMetadata = combineMetadata(options.metadata, options.withCDN)

    // Handle explicit provider ID selection
    if (options.providerId != null) {
      return await StorageContext.resolveByProviderId(
        clientAddress,
        options.providerId,
        requestedMetadata,
        warmStorageService,
        providerResolver,
        options.forceCreateDataSet
      )
    }

    // Handle explicit provider address selection
    if (options.providerAddress != null) {
      return await StorageContext.resolveByProviderAddress(
        options.providerAddress,
        warmStorageService,
        providerResolver,
        clientAddress,
        requestedMetadata,
        options.forceCreateDataSet
      )
    }

    // Smart selection when no specific parameters provided
    return await StorageContext.smartSelectProvider(
      clientAddress,
      requestedMetadata,
      warmStorageService,
      providerResolver,
      options.excludeProviderIds,
      options.forceCreateDataSet,
      options.withIpni,
      options.dev
    )
  }

  /**
   * Resolve using a specific data set ID
   */
  private static async resolveByDataSetId(
    dataSetId: number,
    warmStorageService: WarmStorageService,
    providerResolver: ProviderResolver,
    signerAddress: string,
    options: StorageServiceOptions
  ): Promise<ProviderSelectionResult> {
    // Fetch data sets to find the specific one
    const dataSets = await warmStorageService.getClientDataSetsWithDetails(signerAddress)
    const dataSet = dataSets.find((ds) => ds.pdpVerifierDataSetId === dataSetId)

    if (dataSet == null || !dataSet.isLive || !dataSet.isManaged) {
      throw createError(
        'StorageContext',
        'resolveByDataSetId',
        `Data set ${dataSetId} not found, not owned by ${signerAddress}, ` +
          'or not managed by the current WarmStorage contract'
      )
    }

    // Validate consistency with other parameters if provided
    if (options.providerId != null || options.providerAddress != null) {
      await StorageContext.validateDataSetConsistency(dataSet, options, providerResolver)
    }

    // Look up provider by ID from the data set
    const provider = await providerResolver.getApprovedProvider(dataSet.providerId)
    if (provider == null) {
      throw createError(
        'StorageContext',
        'resolveByDataSetId',
        `Provider ID ${dataSet.providerId} for data set ${dataSetId} is not currently approved`
      )
    }

    // Validate CDN settings match if specified
    if (options.withCDN != null && dataSet.withCDN !== options.withCDN) {
      throw createError(
        'StorageContext',
        'resolveByDataSetId',
        `Data set ${dataSetId} has CDN ${dataSet.withCDN ? 'enabled' : 'disabled'}, ` +
          `but requested ${options.withCDN ? 'enabled' : 'disabled'}`
      )
    }

    // Backfill data set metadata from chain
    const dataSetMetadata = await warmStorageService.getDataSetMetadata(dataSetId)

    return {
      provider,
      dataSetId,
      isExisting: true,
      dataSetMetadata,
    }
  }

  /**
   * Validate data set consistency with provided options
   */
  private static async validateDataSetConsistency(
    dataSet: EnhancedDataSetInfo,
    options: StorageServiceOptions,
    providerResolver: ProviderResolver
  ): Promise<void> {
    // Validate provider ID if specified
    if (options.providerId != null) {
      if (dataSet.providerId !== options.providerId) {
        throw createError(
          'StorageContext',
          'validateDataSetConsistency',
          `Data set ${dataSet.pdpVerifierDataSetId} belongs to provider ID ${dataSet.providerId}, ` +
            `but provider ID ${options.providerId} was requested`
        )
      }
    }

    // Validate provider address if specified
    if (options.providerAddress != null) {
      // Look up the actual provider to get its serviceProvider address
      const actualProvider = await providerResolver.getApprovedProvider(dataSet.providerId)
      if (
        actualProvider == null ||
        actualProvider.serviceProvider.toLowerCase() !== options.providerAddress.toLowerCase()
      ) {
        throw createError(
          'StorageContext',
          'validateDataSetConsistency',
          `Data set ${dataSet.pdpVerifierDataSetId} belongs to provider ${actualProvider?.serviceProvider ?? 'unknown'}, ` +
            `but provider ${options.providerAddress} was requested`
        )
      }
    }
  }

  /**
   * Resolve using a specific provider ID
   */
  private static async resolveByProviderId(
    signerAddress: string,
    providerId: number,
    requestedMetadata: Record<string, string>,
    warmStorageService: WarmStorageService,
    providerResolver: ProviderResolver,
    forceCreateDataSet?: boolean
  ): Promise<ProviderSelectionResult> {
    // Fetch provider (always) and dataSets (only if not forcing) in parallel
    const [provider, dataSets] = await Promise.all([
      providerResolver.getApprovedProvider(providerId),
      forceCreateDataSet ? Promise.resolve(null) : warmStorageService.getClientDataSetsWithDetails(signerAddress),
    ])

    if (provider == null) {
      throw createError('StorageContext', 'resolveByProviderId', `Provider ID ${providerId} is not currently approved`)
    }

    // If forcing creation, skip the search for existing data sets
    if (forceCreateDataSet === true) {
      return {
        provider,
        dataSetId: -1, // Marker for new data set
        isExisting: false,
        dataSetMetadata: requestedMetadata,
      }
    }

    // dataSets is guaranteed non-null here since forceCreateDataSet is false

    // Filter for this provider's data sets with matching metadata
    const providerDataSets = (
      dataSets as Awaited<ReturnType<typeof warmStorageService.getClientDataSetsWithDetails>>
    ).filter((ps) => {
      if (ps.providerId !== provider.id || !ps.isLive || !ps.isManaged) {
        return false
      }
      // Check if metadata matches
      return metadataMatches(ps.metadata, requestedMetadata)
    })

    if (providerDataSets.length > 0) {
      // Sort by preference: data sets with pieces first, then by ID
      const sorted = providerDataSets.sort((a, b) => {
        if (a.currentPieceCount > 0 && b.currentPieceCount === 0) return -1
        if (b.currentPieceCount > 0 && a.currentPieceCount === 0) return 1
        return a.pdpVerifierDataSetId - b.pdpVerifierDataSetId
      })

      // Fetch metadata for existing data set
      const dataSetMetadata = await warmStorageService.getDataSetMetadata(sorted[0].pdpVerifierDataSetId)

      return {
        provider,
        dataSetId: sorted[0].pdpVerifierDataSetId,
        isExisting: true,
        dataSetMetadata,
      }
    }

    // Need to create new data set
    return {
      provider,
      dataSetId: -1, // Marker for new data set
      isExisting: false,
      dataSetMetadata: requestedMetadata,
    }
  }

  /**
   * Resolve using a specific provider address
   */
  private static async resolveByProviderAddress(
    providerAddress: string,
    warmStorageService: WarmStorageService,
    providerResolver: ProviderResolver,
    signerAddress: string,
    requestedMetadata: Record<string, string>,
    forceCreateDataSet?: boolean
  ): Promise<ProviderSelectionResult> {
    // Get provider by address
    const provider = await providerResolver.getApprovedProviderByAddress(providerAddress)
    if (provider == null) {
      throw createError(
        'StorageContext',
        'resolveByProviderAddress',
        `Provider ${providerAddress} is not currently approved`
      )
    }

    // Use the providerId resolution logic
    return await StorageContext.resolveByProviderId(
      signerAddress,
      provider.id,
      requestedMetadata,
      warmStorageService,
      providerResolver,
      forceCreateDataSet
    )
  }

  /**
   * Smart provider selection algorithm
   * Prioritizes existing data sets and provider health
   */
  private static async smartSelectProvider(
    signerAddress: string,
    requestedMetadata: Record<string, string>,
    warmStorageService: WarmStorageService,
    providerResolver: ProviderResolver,
    excludeProviderIds?: number[],
    forceCreateDataSet?: boolean,
    withIpni?: boolean,
    dev?: boolean
  ): Promise<ProviderSelectionResult> {
    // Strategy:
    // 1. Try to find existing data sets first
    // 2. If no existing data sets, find a healthy provider

    // Get client's data sets
    const dataSets = await warmStorageService.getClientDataSetsWithDetails(signerAddress)

    // Filter for managed data sets with matching metadata
    const managedDataSets = dataSets.filter(
      (ps) => ps.isLive && ps.isManaged && metadataMatches(ps.metadata, requestedMetadata)
    )

    if (managedDataSets.length > 0 && !forceCreateDataSet) {
      // Prefer data sets with pieces, sort by ID (older first)
      const sorted = managedDataSets.sort((a, b) => {
        if (a.currentPieceCount > 0 && b.currentPieceCount === 0) return -1
        if (b.currentPieceCount > 0 && a.currentPieceCount === 0) return 1
        return a.pdpVerifierDataSetId - b.pdpVerifierDataSetId
      })

      // Create async generator that yields providers lazily
      async function* generateProviders(): AsyncGenerator<ProviderInfo> {
        const skipProviderIds = new Set<number>(excludeProviderIds)

        // First, yield providers from existing data sets (in sorted order)
        for (const dataSet of sorted) {
          const provider = await providerResolver.getApprovedProvider(dataSet.providerId)

          if (provider == null) {
            console.warn(
              `Provider ID ${dataSet.providerId} for data set ${dataSet.pdpVerifierDataSetId} is not currently approved`
            )
            continue
          }
          if (!skipProviderIds.has(provider.id)) {
            skipProviderIds.add(provider.id)
            yield provider
          }
        }
      }

      try {
        const selectedProvider = await StorageContext.selectProviderWithPing(generateProviders(), {
          dev,
          withIpni,
        })

        // Find the first matching data set ID for this provider
        // Match by provider ID (stable identifier in the registry)
        const matchingDataSet = sorted.find((ps) => ps.providerId === selectedProvider.id)

        if (matchingDataSet == null) {
          console.warn(
            `Could not match selected provider ${selectedProvider.serviceProvider} (ID: ${selectedProvider.id}) ` +
              `to existing data sets. Falling back to selecting from all providers.`
          )
          // Fall through to select from all approved providers below
        } else {
          // Fetch metadata for existing data set
          const dataSetMetadata = await warmStorageService.getDataSetMetadata(matchingDataSet.pdpVerifierDataSetId)

          return {
            provider: selectedProvider,
            dataSetId: matchingDataSet.pdpVerifierDataSetId,
            isExisting: true,
            dataSetMetadata,
          }
        }
      } catch (_error) {
        console.warn('All providers from existing data sets failed health check. Falling back to all providers.')
        // Fall through to select from all approved providers below
      }
    }

    // No existing data sets - select from all approved providers
    const allProviders = (await providerResolver.getApprovedProviders()).filter(
      (provider: ProviderInfo) => excludeProviderIds?.includes(provider.id) !== true
    )

    if (allProviders.length === 0) {
      throw createError('StorageContext', 'smartSelectProvider', 'No approved service providers available')
    }

    // Random selection from all providers
    const provider = await StorageContext.selectRandomProvider(allProviders, withIpni, dev)

    return {
      provider,
      dataSetId: -1, // Marker for new data set
      isExisting: false,
      dataSetMetadata: requestedMetadata,
    }
  }

  /**
   * Select a random provider from a list with ping validation
   * @param providers - Array of providers to select from
   * @param withIpni - Filter for IPNI support
   * @param dev - Include dev providers
   * @returns Selected provider
   */
  private static async selectRandomProvider(
    providers: ProviderInfo[],
    withIpni?: boolean,
    dev?: boolean
  ): Promise<ProviderInfo> {
    if (providers.length === 0) {
      throw createError('StorageContext', 'selectRandomProvider', 'No providers available')
    }

    // Create async generator that yields providers in random order
    async function* generateRandomProviders(): AsyncGenerator<ProviderInfo> {
      const remaining = [...providers]

      while (remaining.length > 0) {
        // Remove and yield the selected provider
        const selected = remaining.splice(randIndex(remaining.length), 1)[0]
        yield selected
      }
    }

    return await StorageContext.selectProviderWithPing(generateRandomProviders(), {
      withIpni,
      dev,
    })
  }

  /**
   * Select a provider from an async iterator with ping validation.
   * This is shared logic used by both smart selection and random selection.
   * @param providers - Async iterable of providers to try
   * @returns The first provider that responds
   * @throws If all providers fail
   */
  private static async selectProviderWithPing(
    providers: AsyncIterable<ProviderInfo>,
    options?: { withIpni?: boolean; dev?: boolean }
  ): Promise<ProviderInfo> {
    let providerCount = 0
    const { withIpni, dev } = options ?? {}

    // Try providers in order until we find one that responds to ping
    for await (const provider of providers) {
      if (withIpni && provider?.products.PDP?.data.ipniIpfs === false) {
        continue
      }

      if (!dev && provider?.products.PDP?.capabilities?.dev != null) {
        continue
      }

      providerCount++
      try {
        // Create a temporary PDPServer for this specific provider's endpoint
        if (!provider.products.PDP?.data.serviceURL) {
          // Skip providers without PDP products
          continue
        }
        const providerPdpServer = new PDPServer(null, provider.products.PDP.data.serviceURL)
        await providerPdpServer.ping()
        return provider
      } catch (error) {
        console.warn(
          `Provider ${provider.serviceProvider} failed ping test:`,
          error instanceof Error ? error.message : String(error)
        )
        // Continue to next provider
      }
    }

    // All providers failed ping test
    if (providerCount === 0) {
      throw createError('StorageContext', 'selectProviderWithPing', 'No providers available to select from')
    }

    throw createError(
      'StorageContext',
      'selectProviderWithPing',
      `All ${providerCount} providers failed health check. Storage may be temporarily unavailable.`
    )
  }

  /**
   * Static method to perform preflight checks for an upload
   * @param size - The size of data to upload in bytes
   * @param withCDN - Whether CDN is enabled
   * @param warmStorageService - WarmStorageService instance
   * @param paymentsService - PaymentsService instance
   * @returns Preflight check results without provider/dataSet specifics
   */
  static async performPreflightCheck(
    warmStorageService: WarmStorageService,
    paymentsService: PaymentsService,
    size: number,
    withCDN: boolean
  ): Promise<PreflightInfo> {
    // Validate size before proceeding
    StorageContext.validateRawSize(size, 'preflightUpload')

    // Check allowances and get costs in a single call
    const allowanceCheck = await warmStorageService.checkAllowanceForStorage(size, withCDN, paymentsService)

    // Return preflight info
    return {
      estimatedCost: {
        perEpoch: allowanceCheck.costs.perEpoch,
        perDay: allowanceCheck.costs.perDay,
        perMonth: allowanceCheck.costs.perMonth,
      },
      allowanceCheck: {
        sufficient: allowanceCheck.sufficient,
        message: allowanceCheck.message,
      },
      selectedProvider: null,
      selectedDataSetId: null,
    }
  }

  /**
   * Run preflight checks for an upload
   * @param size - The size of data to upload in bytes
   * @returns Preflight information including costs and allowances
   */
  async preflightUpload(size: number): Promise<PreflightInfo> {
    // Use the static method for core logic
    const preflightResult = await StorageContext.performPreflightCheck(
      this._warmStorageService,
      this._synapse.payments,
      size,
      this._withCDN
    )

    // Return preflight info with provider and dataSet specifics
    return {
      ...preflightResult,
      selectedProvider: this._provider,
      selectedDataSetId: this._dataSetId,
    }
  }

  /**
   * Upload data to the service provider
   */
  async upload(data: Uint8Array | ArrayBuffer, options?: UploadOptions): Promise<UploadResult> {
    performance.mark('synapse:upload-start')

    // Validation Phase: Check data size
    const dataBytes = data instanceof ArrayBuffer ? new Uint8Array(data) : data
    const sizeBytes = dataBytes.length

    // Validate size before proceeding
    StorageContext.validateRawSize(sizeBytes, 'upload')

    // Track this upload for batching purposes
    const uploadId = Symbol('upload')
    this._activeUploads.add(uploadId)

    try {
      // Upload Phase: Upload data to service provider and agree on PieceCID
      let uploadResult: { pieceCid: PieceCID; size: number }
      try {
        performance.mark('synapse:pdpServer.uploadPiece-start')
        uploadResult = await this._pdpServer.uploadPiece(dataBytes)
        performance.mark('synapse:pdpServer.uploadPiece-end')
        performance.measure(
          'synapse:pdpServer.uploadPiece',
          'synapse:pdpServer.uploadPiece-start',
          'synapse:pdpServer.uploadPiece-end'
        )
      } catch (error) {
        performance.mark('synapse:pdpServer.uploadPiece-end')
        performance.measure(
          'synapse:pdpServer.uploadPiece',
          'synapse:pdpServer.uploadPiece-start',
          'synapse:pdpServer.uploadPiece-end'
        )
        throw createError('StorageContext', 'uploadPiece', 'Failed to upload piece to service provider', error)
      }

      // Poll for piece to be "parked" (ready)
      performance.mark('synapse:findPiece-start')
      await this._pdpServer.findPiece(uploadResult.pieceCid)
      performance.mark('synapse:findPiece-end')
      performance.measure('synapse:findPiece', 'synapse:findPiece-start', 'synapse:findPiece-end')

      // Upload phase complete - remove from active tracking
      this._activeUploads.delete(uploadId)

      // Notify upload complete
      if (options?.onUploadComplete != null) {
        options.onUploadComplete(uploadResult.pieceCid)
      }

      // Add Piece Phase: Queue the AddPieces operation for sequential processing
      const pieceData = uploadResult.pieceCid

      // Validate metadata early (before queueing) to fail fast
      if (options?.metadata != null) {
        validatePieceMetadata(options.metadata)
      }

      const finalPieceId = await new Promise<number>((resolve, reject) => {
        // Add to pending batch
        this._pendingPieces.push({
          pieceData,
          resolve,
          reject,
          callbacks: options,
          metadata: options?.metadata ? objectToEntries(options.metadata) : undefined,
        })

        // Debounce: defer processing to next event loop tick
        // This allows multiple synchronous upload() calls to queue up before processing
        setTimeout(() => {
          void this._processPendingPieces().catch((error) => {
            console.error('Failed to process pending pieces batch:', error)
          })
        }, 0)
      })

      // Return upload result
      performance.mark('synapse:upload-end')
      performance.measure('synapse:upload', 'synapse:upload-start', 'synapse:upload-end')
      return {
        pieceCid: uploadResult.pieceCid,
        size: uploadResult.size,
        pieceId: finalPieceId,
      }
    } finally {
      this._activeUploads.delete(uploadId)
    }
  }

  /**
   * Process pending pieces by batching them into a single AddPieces operation
   * This method is called from the promise queue to ensure sequential execution
   */
  private async _processPendingPieces(): Promise<void> {
    if (this._isProcessing || this._pendingPieces.length === 0) {
      return
    }
    this._isProcessing = true

    // Wait for any in-flight uploads to complete before processing, but only if we don't
    // already have a full batch - no point waiting for more if we can process a full batch now.
    // Snapshot the current uploads so we don't wait for new uploads that start during our wait.
    const uploadsToWaitFor = new Set(this._activeUploads)

    if (uploadsToWaitFor.size > 0 && this._pendingPieces.length < this._uploadBatchSize) {
      const waitStart = Date.now()
      const pollInterval = 200

      while (uploadsToWaitFor.size > 0 && Date.now() - waitStart < this._uploadBatchWaitTimeout) {
        // Check which of our snapshot uploads have completed
        for (const uploadId of uploadsToWaitFor) {
          if (!this._activeUploads.has(uploadId)) {
            uploadsToWaitFor.delete(uploadId)
          }
        }

        if (uploadsToWaitFor.size > 0) {
          await new Promise((resolve) => setTimeout(resolve, pollInterval))
        }
      }

      const waited = Date.now() - waitStart
      if (waited > pollInterval) {
        console.debug(`Waited ${waited}ms for ${uploadsToWaitFor.size} active upload(s) to complete`)
      }
    }

    // Extract up to uploadBatchSize pending pieces
    const batch = this._pendingPieces.slice(0, this._uploadBatchSize)
    this._pendingPieces = this._pendingPieces.slice(this._uploadBatchSize)

    try {
      // Validate dataset and get dataset info in parallel
      performance.mark('synapse:validateAndGetDataSet-start')
      const [, dataSetInfo] = await Promise.all([
        this._warmStorageService.validateDataSet(this._dataSetId),
        this._warmStorageService.getDataSet(this._dataSetId),
      ])
      performance.mark('synapse:validateAndGetDataSet-end')
      performance.measure(
        'synapse:validateAndGetDataSet',
        'synapse:validateAndGetDataSet-start',
        'synapse:validateAndGetDataSet-end'
      )

      // Create piece data array and metadata from the batch
      const pieceDataArray: PieceCID[] = batch.map((item) => item.pieceData)
      const metadataArray: MetadataEntry[][] = batch.map((item) => item.metadata ?? [])

      // Add pieces to the data set
      performance.mark('synapse:pdpServer.addPieces-start')
      const addPiecesResult = await this._pdpServer.addPieces(
        this._dataSetId, // PDPVerifier data set ID
        dataSetInfo.clientDataSetId, // Client's dataset ID
        pieceDataArray,
        metadataArray
      )
      performance.mark('synapse:pdpServer.addPieces-end')
      performance.measure(
        'synapse:pdpServer.addPieces',
        'synapse:pdpServer.addPieces-start',
        'synapse:pdpServer.addPieces-end'
      )

      // Handle transaction tracking if available
      let confirmedPieceIds: number[] = []

      if (addPiecesResult.txHash == null) {
        throw createError('StorageContext', 'addPieces', 'Server did not return a transaction hash for piece addition')
      }

      let transaction: ethers.TransactionResponse | null = null

      // Step 1: Get the transaction from chain
      const txRetryStartTime = Date.now()
      const txPropagationTimeout = TIMING_CONSTANTS.TRANSACTION_PROPAGATION_TIMEOUT_MS
      const txPropagationPollInterval = TIMING_CONSTANTS.TRANSACTION_PROPAGATION_POLL_INTERVAL_MS

      performance.mark('synapse:getTransaction.addPieces-start')
      while (Date.now() - txRetryStartTime < txPropagationTimeout) {
        try {
          transaction = await this._synapse.getProvider().getTransaction(addPiecesResult.txHash)
          if (transaction !== null) break
        } catch {
          // Transaction not found yet
        }
        await new Promise((resolve) => setTimeout(resolve, txPropagationPollInterval))
      }
      performance.mark('synapse:getTransaction.addPieces-end')
      performance.measure(
        'synapse:getTransaction.addPieces',
        'synapse:getTransaction.addPieces-start',
        'synapse:getTransaction.addPieces-end'
      )

      if (transaction == null) {
        throw createError(
          'StorageContext',
          'addPieces',
          `Server returned transaction hash ${
            addPiecesResult.txHash
          } but transaction was not found on-chain after ${txPropagationTimeout / 1000} seconds`
        )
      }

      // Notify callbacks with transaction
      batch.forEach((item) => {
        item.callbacks?.onPieceAdded?.(transaction)
      })

      // Step 2: Wait for transaction confirmation
      let receipt: ethers.TransactionReceipt | null
      try {
        performance.mark('synapse:transaction.wait-start')
        receipt = await transaction.wait(TIMING_CONSTANTS.TRANSACTION_CONFIRMATIONS)
        performance.mark('synapse:transaction.wait-end')
        performance.measure(
          'synapse:transaction.wait',
          'synapse:transaction.wait-start',
          'synapse:transaction.wait-end'
        )
      } catch (error) {
        performance.mark('synapse:transaction.wait-end')
        performance.measure(
          'synapse:transaction.wait',
          'synapse:transaction.wait-start',
          'synapse:transaction.wait-end'
        )
        throw createError('StorageContext', 'addPieces', 'Failed to wait for transaction confirmation', error)
      }

      if (receipt?.status !== 1) {
        throw createError('StorageContext', 'addPieces', 'Piece addition transaction  failed on-chain')
      }

      // Step 3: Verify with server - REQUIRED for new servers
      const maxWaitTime = TIMING_CONSTANTS.PIECE_ADDITION_TIMEOUT_MS
      const pollInterval = TIMING_CONSTANTS.PIECE_ADDITION_POLL_INTERVAL_MS
      const startTime = Date.now()
      let lastError: Error | null = null
      let statusVerified = false

      performance.mark('synapse:getPieceAdditionStatus-start')
      while (Date.now() - startTime < maxWaitTime) {
        try {
          const status = await this._pdpServer.getPieceAdditionStatus(this._dataSetId, addPiecesResult.txHash)

          // Check if the transaction is still pending
          if (status.txStatus === 'pending' || status.addMessageOk === null) {
            await new Promise((resolve) => setTimeout(resolve, pollInterval))
            continue
          }

          // Check if transaction failed
          if (!status.addMessageOk) {
            throw new Error('Piece addition failed: Transaction was unsuccessful')
          }

          // Success - get the piece IDs
          if (status.confirmedPieceIds != null) {
            if (status.confirmedPieceIds.length !== batch.length) {
              throw new Error(
                `Server returned mismatched number of piece IDs: expected ${batch.length}, got ${status.confirmedPieceIds.length}`
              )
            }
            confirmedPieceIds = status.confirmedPieceIds
            batch.forEach((item) => {
              item.callbacks?.onPieceConfirmed?.(confirmedPieceIds)
            })
            statusVerified = true
            break
          }

          // If we get here, status exists but no piece IDs yet
          await new Promise((resolve) => setTimeout(resolve, pollInterval))
        } catch (error) {
          lastError = error as Error
          // If it's a 404, the server might not have the record yet
          if (error instanceof Error && error.message.includes('not found')) {
            await new Promise((resolve) => setTimeout(resolve, pollInterval))
            continue
          }
          // Other errors are fatal
          throw createError(
            'StorageContext',
            'addPieces',
            `Failed to verify piece addition with server: ${error instanceof Error ? error.message : 'Unknown error'}`,
            error
          )
        }
      }
      performance.mark('synapse:getPieceAdditionStatus-end')
      performance.measure(
        'synapse:getPieceAdditionStatus',
        'synapse:getPieceAdditionStatus-start',
        'synapse:getPieceAdditionStatus-end'
      )

      if (!statusVerified) {
        const errorMessage = `Failed to verify piece addition after ${
          maxWaitTime / 1000
        } seconds: ${lastError != null ? lastError.message : 'Server did not provide confirmation'}`

        throw createError(
          'StorageContext',
          'addPieces',
          `${errorMessage}. The transaction was confirmed on-chain but the server failed to acknowledge it.`,
          lastError
        )
      }

      // Resolve all promises in the batch with their respective piece IDs
      batch.forEach((item, index) => {
        const pieceId = confirmedPieceIds[index]
        if (pieceId == null) {
          throw createError('StorageContext', 'addPieces', `Server did not return piece ID for piece at index ${index}`)
        }
        item.resolve(pieceId)
      })
    } catch (error) {
      // Reject all promises in the batch
      const finalError = createError('StorageContext', 'addPieces', 'Failed to add piece to data set', error)
      batch.forEach((item) => {
        item.reject(finalError)
      })
    } finally {
      this._isProcessing = false
      if (this._pendingPieces.length > 0) {
        void this._processPendingPieces().catch((error) => {
          console.error('Failed to process pending pieces batch:', error)
        })
      }
    }
  }

  /**
   * Download data from this specific service provider
   * @param pieceCid - The PieceCID identifier
   * @param options - Download options
   * @returns The downloaded data
   */
  async download(pieceCid: string | PieceCID, options?: DownloadOptions): Promise<Uint8Array> {
    // Pass through to storage manager with our provider hint and withCDN setting
    // Use storage manager if available (production), otherwise use provider download for tests
    const downloadFn = this._synapse.storage?.download ?? this._synapse.download
    return await downloadFn.call(this._synapse.storage ?? this._synapse, pieceCid, {
      providerAddress: this._provider.serviceProvider,
      withCDN: (options as any)?.withCDN ?? this._withCDN,
    })
  }

  /**
   * Download data from the service provider
   * @deprecated Use download() instead. This method will be removed in a future version.
   */
  async providerDownload(pieceCid: string | PieceCID, options?: DownloadOptions): Promise<Uint8Array> {
    console.warn('providerDownload() is deprecated. Use download() instead.')
    return await this.download(pieceCid, options)
  }

  /**
   * Get information about the service provider used by this service
   * @returns Provider information including pricing (currently same for all providers)
   */
  async getProviderInfo(): Promise<ProviderInfo> {
    return await this._synapse.getProviderInfo(this.serviceProvider)
  }

  /**
   * Get the list of piece CIDs for this service service's data set.
   * Gets data directly from PDPVerifier contract (source of truth) rather than Curio.
   * @returns Array of piece CIDs as PieceCID objects
   * @deprecated Use getPieces() generator for better memory efficiency with large data sets
   */
  async getDataSetPieces(): Promise<PieceCID[]> {
    const pieces: PieceCID[] = []
    for await (const { pieceCid } of this.getPieces()) {
      pieces.push(pieceCid)
    }
    return pieces
  }

  /**
   * Get all active pieces for this data set as an async generator.
   * This provides lazy evaluation and better memory efficiency for large data sets.
   * Gets data directly from PDPVerifier contract (source of truth) rather than Curio.
   * @param options - Optional configuration object
   * @param options.batchSize - The batch size for each pagination call (default: 100)
   * @param options.signal - Optional AbortSignal to cancel the operation
   * @yields Object with pieceCid and pieceId - the piece ID is needed for certain operations like deletion
   */
  async *getPieces(options?: {
    batchSize?: number
    signal?: AbortSignal
  }): AsyncGenerator<{ pieceCid: PieceCID; pieceId: number }> {
    const pdpVerifierAddress = this._warmStorageService.getPDPVerifierAddress()
    const pdpVerifier = new PDPVerifier(this._synapse.getProvider(), pdpVerifierAddress)

    const batchSize = options?.batchSize ?? 100
    const signal = options?.signal
    let offset = 0
    let hasMore = true

    while (hasMore) {
      if (signal?.aborted) {
        throw createError('StorageContext', 'getPieces', 'Operation aborted')
      }

      const result = await pdpVerifier.getActivePieces(this._dataSetId, { offset, limit: batchSize, signal })

      // Yield pieces one by one for lazy evaluation
      for (let i = 0; i < result.pieces.length; i++) {
        if (signal?.aborted) {
          throw createError('StorageContext', 'getPieces', 'Operation aborted')
        }

        // Parse the piece data as a PieceCID
        // The contract stores the full PieceCID multihash digest (including height and padding)
        // The data comes as a hex string from ethers, we need to decode it as bytes then as a CID
        const pieceDataHex = result.pieces[i].data
        const pieceDataBytes = ethers.getBytes(pieceDataHex)
        const pieceId = result.pieces[i].pieceId

        const cid = CID.decode(pieceDataBytes)
        const pieceCid = asPieceCID(cid)
        if (!pieceCid) {
          throw createError(
            'StorageContext',
            'getPieces',
            `Invalid PieceCID returned from contract for piece ${pieceId}`
          )
        }

        yield { pieceCid, pieceId }
      }

      hasMore = result.hasMore
      offset += batchSize
    }
  }
  private async _getPieceIdByCID(pieceCID: string | PieceCID): Promise<number> {
    const parsedPieceCID = asPieceCID(pieceCID)
    if (parsedPieceCID == null) {
      throw createError('StorageContext', 'deletePiece', 'Invalid PieceCID provided')
    }

    const dataSetData = await this._pdpServer.getDataSet(this._dataSetId)
    const pieceData = dataSetData.pieces.find((piece) => piece.pieceCid.toString() === parsedPieceCID.toString())
    if (pieceData == null) {
      throw createError('StorageContext', 'deletePiece', 'Piece not found in data set')
    }
    return pieceData.pieceId
  }

  /**
   * Delete a piece with given CID from this data set
   * @param piece - The PieceCID identifier or a piece number to delete by pieceID
   * @returns Transaction hash of the delete operation
   */
  async deletePiece(piece: string | PieceCID | number): Promise<string> {
    const pieceId = typeof piece === 'number' ? piece : await this._getPieceIdByCID(piece)
    const dataSetInfo = await this._warmStorageService.getDataSet(this._dataSetId)

    return this._pdpServer.deletePiece(this._dataSetId, dataSetInfo.clientDataSetId, pieceId)
  }

  /**
   * Check if a piece exists on this service provider.
   * @param pieceCid - The PieceCID (piece CID) to check
   * @returns True if the piece exists on this provider, false otherwise
   */
  async hasPiece(pieceCid: string | PieceCID): Promise<boolean> {
    const parsedPieceCID = asPieceCID(pieceCid)
    if (parsedPieceCID == null) {
      return false
    }

    try {
      await this._pdpServer.findPiece(parsedPieceCID)
      return true
    } catch {
      return false
    }
  }

  /**
   * Check if a piece exists on this service provider and get its proof status.
   * Also returns timing information about when the piece was last proven and when the next
   * proof is due.
   *
   * Note: Proofs are submitted for entire data sets, not individual pieces. The timing information
   * returned reflects when the data set (containing this piece) was last proven and when the next
   * proof is due.
   *
   * @param pieceCid - The PieceCID (piece CID) to check
   * @returns Status information including existence, data set timing, and retrieval URL
   */
  async pieceStatus(pieceCid: string | PieceCID): Promise<PieceStatus> {
    const parsedPieceCID = asPieceCID(pieceCid)
    if (parsedPieceCID == null) {
      throw createError('StorageContext', 'pieceStatus', 'Invalid PieceCID provided')
    }

    // Run multiple operations in parallel for better performance
    const [exists, dataSetData, currentEpoch] = await Promise.all([
      // Check if piece exists on provider
      this.hasPiece(parsedPieceCID),
      // Get data set data
      this._pdpServer
        .getDataSet(this._dataSetId)
        .catch((error) => {
          console.debug('Failed to get data set data:', error)
          return null
        }),
      // Get current epoch
      getCurrentEpoch(this._synapse.getProvider()),
    ])
    const network = this._synapse.getNetwork()

    // Initialize return values
    let retrievalUrl: string | null = null
    let pieceId: number | undefined
    let lastProven: Date | null = null
    let nextProofDue: Date | null = null
    let inChallengeWindow = false
    let hoursUntilChallengeWindow = 0
    let isProofOverdue = false

    // If piece exists, get provider info for retrieval URL and proving params in parallel
    if (exists) {
      const [providerInfo, provingParams] = await Promise.all([
        // Get provider info for retrieval URL
        this.getProviderInfo().catch(() => null),
        // Get proving period configuration (only if we have data set data)
        dataSetData != null
          ? Promise.all([this._warmStorageService.getMaxProvingPeriod(), this._warmStorageService.getChallengeWindow()])
              .then(([maxProvingPeriod, challengeWindow]) => ({
                maxProvingPeriod,
                challengeWindow,
              }))
              .catch(() => null)
          : Promise.resolve(null),
      ])

      // Set retrieval URL if we have provider info
      if (providerInfo != null) {
        // Remove trailing slash from serviceURL to avoid double slashes
        if (!providerInfo.products.PDP?.data.serviceURL) {
          throw new Error(`Provider ${providerInfo.id} does not have a PDP product with serviceURL`)
        }
        retrievalUrl = `${providerInfo.products.PDP.data.serviceURL.replace(
          /\/$/,
          ''
        )}/piece/${parsedPieceCID.toString()}`
      }

      // Process proof timing data if we have data set data and proving params
      if (dataSetData != null && provingParams != null) {
        // Check if this PieceCID is in the data set
        const pieceData = dataSetData.pieces.find((piece) => piece.pieceCid.toString() === parsedPieceCID.toString())

        if (pieceData != null) {
          pieceId = pieceData.pieceId

          // Calculate timing based on nextChallengeEpoch
          if (dataSetData.nextChallengeEpoch > 0) {
            // nextChallengeEpoch is when the challenge window STARTS, not ends!
            // The proving deadline is nextChallengeEpoch + challengeWindow
            const challengeWindowStart = dataSetData.nextChallengeEpoch
            const provingDeadline = challengeWindowStart + provingParams.challengeWindow

            // Calculate when the next proof is due (end of challenge window)
            nextProofDue = epochToDate(provingDeadline, network)

            // Calculate last proven date (one proving period before next challenge)
            const lastProvenDate = calculateLastProofDate(
              dataSetData.nextChallengeEpoch,
              provingParams.maxProvingPeriod,
              network
            )
            if (lastProvenDate != null) {
              lastProven = lastProvenDate
            }

            // Check if we're in the challenge window
            inChallengeWindow = Number(currentEpoch) >= challengeWindowStart && Number(currentEpoch) < provingDeadline

            // Check if proof is overdue (past the proving deadline)
            isProofOverdue = Number(currentEpoch) >= provingDeadline

            // Calculate hours until challenge window starts (only if before challenge window)
            if (Number(currentEpoch) < challengeWindowStart) {
              const timeUntil = timeUntilEpoch(challengeWindowStart, Number(currentEpoch))
              hoursUntilChallengeWindow = timeUntil.hours
            }
          } else {
            // If nextChallengeEpoch is 0, it might mean:
            // 1. Proof was just submitted and system is updating
            // 2. Data set is not active
            // In case 1, we might have just proven, so set lastProven to very recent
            // This is a temporary state and should resolve quickly
            console.debug('Data set has nextChallengeEpoch=0, may have just been proven')
          }
        }
      }
    }

    return {
      exists,
      dataSetLastProven: lastProven,
      dataSetNextProofDue: nextProofDue,
      retrievalUrl,
      pieceId,
      inChallengeWindow,
      hoursUntilChallengeWindow,
      isProofOverdue,
    }
  }

  /**
   * Terminates the data set by sending on-chain message.
   * This will also result in the removal of all pieces in the data set.
   * @returns Transaction response
   */
  async terminate(): Promise<ethers.TransactionResponse> {
    return this._synapse.storage.terminateDataSet(this._dataSetId)
  }
}<|MERGE_RESOLUTION|>--- conflicted
+++ resolved
@@ -22,13 +22,9 @@
  * ```
  */
 
-<<<<<<< HEAD
+import { randIndex, randU256 } from '@filoz/synapse-core/rand'
 import { ethers } from 'ethers'
 import { CID } from 'multiformats/cid'
-=======
-import { randIndex, randU256 } from '@filoz/synapse-core/rand'
-import type { ethers } from 'ethers'
->>>>>>> 80eebea0
 import type { PaymentsService } from '../payments/index.ts'
 import { PDPAuthHelper, PDPServer } from '../pdp/index.ts'
 import { PDPVerifier } from '../pdp/verifier.ts'
