--- conflicted
+++ resolved
@@ -479,15 +479,10 @@
       clientAddress,
       requestedMetadata,
       warmStorageService,
-<<<<<<< HEAD
-      providerResolver
-=======
       providerResolver,
-      client,
       options.forceCreateDataSet,
       options.withIpni,
       options.dev
->>>>>>> e7b29283
     )
   }
 
@@ -683,15 +678,10 @@
     signerAddress: string,
     requestedMetadata: Record<string, string>,
     warmStorageService: WarmStorageService,
-<<<<<<< HEAD
-    providerResolver: ProviderResolver
-=======
     providerResolver: ProviderResolver,
-    signer: ethers.Signer,
     forceCreateDataSet?: boolean,
     withIpni?: boolean,
     dev?: boolean
->>>>>>> e7b29283
   ): Promise<ProviderSelectionResult> {
     // Strategy:
     // 1. Try to find existing data sets first
@@ -775,11 +765,7 @@
     }
 
     // Random selection from all providers
-<<<<<<< HEAD
-    const provider = await StorageContext.selectRandomProvider(allProviders)
-=======
-    const provider = await StorageContext.selectRandomProvider(allProviders, signer, withIpni, dev)
->>>>>>> e7b29283
+    const provider = await StorageContext.selectRandomProvider(allProviders, withIpni, dev)
 
     return {
       provider,
@@ -792,19 +778,13 @@
   /**
    * Select a random provider from a list with ping validation
    * @param providers - Array of providers to select from
-   * @param signer - Signer for additional entropy
    * @returns Selected provider
    */
-<<<<<<< HEAD
-  private static async selectRandomProvider(providers: ProviderInfo[]): Promise<ProviderInfo> {
-=======
   private static async selectRandomProvider(
     providers: ProviderInfo[],
-    signer?: ethers.Signer,
     withIpni?: boolean,
     dev?: boolean
   ): Promise<ProviderInfo> {
->>>>>>> e7b29283
     if (providers.length === 0) {
       throw createError('StorageContext', 'selectRandomProvider', 'No providers available')
     }
