--- conflicted
+++ resolved
@@ -22,14 +22,9 @@
  * ```
  */
 
-<<<<<<< HEAD
-import { randIndex, randU256 } from '@filoz/synapse-core/rand'
+import { randIndex, randU256 } from '@filoz/synapse-core/utils'
 import { ethers } from 'ethers'
 import { CID } from 'multiformats/cid'
-=======
-import { randIndex, randU256 } from '@filoz/synapse-core/utils'
-import type { ethers } from 'ethers'
->>>>>>> a2c2dea1
 import type { PaymentsService } from '../payments/index.ts'
 import { PDPAuthHelper, PDPServer } from '../pdp/index.ts'
 import { PDPVerifier } from '../pdp/verifier.ts'
