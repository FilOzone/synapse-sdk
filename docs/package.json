{
  "name": "docs",
  "type": "module",
  "version": "0.0.1",
  "private": true,
  "scripts": {
    "dev": "astro dev",
    "build": "astro build",
    "preview": "astro preview",
    "astro": "astro"
  },
  "dependencies": {
<<<<<<< HEAD
    "@astrojs/starlight": "^0.35.2",
    "@filoz/synapse-sdk": "^0.28.0",
    "astro": "^5.13.0",
    "ethers": "^6.15.0",
    "expressive-code-twoslash": "^0.5.3",
    "markdown-table": "^3.0.4",
    "starlight-llms-txt": "^0.6.0",
    "typedoc": "^0.28.9",
    "typedoc-plugin-mdn-links": "^5.0.9"
=======
    "@filoz/synapse-sdk": "workspace:*",
    "ethers": "^6.15.0"
>>>>>>> 101c457b
  },
  "devDependencies": {
    "@astrojs/starlight": "^0.36.0",
    "@hugomrdias/docs": "^0.1.5",
    "@types/react": "^19.2.0",
    "@types/react-dom": "^19.2.0",
    "astro": "^5.14.1",
    "expressive-code-twoslash": "^0.5.3",
    "sharp": "^0.34.4",
    "starlight-llms-txt": "^0.6.0",
    "typedoc": "^0.28.13",
    "typedoc-plugin-mdn-links": "^5.0.9",
    "typedoc-plugin-missing-exports": "^4.1.0",
    "vite-tsconfig-paths": "^5.1.4",
    "wrangler": "^4.40.3"
  }
}<|MERGE_RESOLUTION|>--- conflicted
+++ resolved
@@ -10,9 +10,8 @@
     "astro": "astro"
   },
   "dependencies": {
-<<<<<<< HEAD
     "@astrojs/starlight": "^0.35.2",
-    "@filoz/synapse-sdk": "^0.28.0",
+    "@filoz/synapse-sdk": "workspace:*",
     "astro": "^5.13.0",
     "ethers": "^6.15.0",
     "expressive-code-twoslash": "^0.5.3",
@@ -20,10 +19,6 @@
     "starlight-llms-txt": "^0.6.0",
     "typedoc": "^0.28.9",
     "typedoc-plugin-mdn-links": "^5.0.9"
-=======
-    "@filoz/synapse-sdk": "workspace:*",
-    "ethers": "^6.15.0"
->>>>>>> 101c457b
   },
   "devDependencies": {
     "@astrojs/starlight": "^0.36.0",
