import starlight from '@astrojs/starlight'
import { docsPlugin } from '@hugomrdias/docs/starlight-typedoc'
import { defineConfig } from 'astro/config'
import mermaid from 'astro-mermaid'
import ecTwoSlash from 'expressive-code-twoslash'
import starlightLlmsTxt from 'starlight-llms-txt'
import viteTsconfigPaths from 'vite-tsconfig-paths'

const site = 'https://synapse.filecoin.services'

// https://astro.build/config
export default defineConfig({
  site,
  base: '/',
  vite: {
    plugins: [viteTsconfigPaths()],
  },
  integrations: [
    mermaid({
      theme: 'forest',
      autoTheme: true,
    }),
    starlight({
<<<<<<< HEAD
      title: 'Filecoin Onchain Cloud',
      logo: { src: './src/assets/foc-logo.svg', alt: 'synapse' },
=======
      title: 'Filecion Onchain Cloud',
      logo: { src: './src/assets/foc-logo.svg', alt: 'foc' },
>>>>>>> 0dd2c793
      favicon: 'favicon.ico',
      customCss: ['./src/custom.css'],
      head: [
        {
          tag: 'link',
          attrs: {
            rel: 'icon',
            type: 'image/svg+xml',
            href: '/favicon.svg',
          },
        },
        {
          tag: 'link',
          attrs: {
            rel: 'icon',
            type: 'image/png',
            href: '/favicon-96x96.png',
            sizes: '96x96',
          },
        },
        {
          tag: 'link',
          attrs: {
            rel: 'apple-touch-icon',
            href: '/apple-touch-icon.png',
            sizes: '180x180',
          },
        },
        {
          tag: 'link',
          attrs: {
            rel: 'manifest',
            href: '/site.webmanifest',
          },
        },
        {
          tag: 'meta',
          attrs: {
            property: 'og:image',
            content: new URL('og.jpg?v=1', site).href,
          },
        },
      ],
      social: [
        {
          icon: 'github',
          label: 'Github',
          href: 'https://github.com/FilOzone/synapse-sdk',
        },
        {
          icon: 'x.com',
          label: 'X',
          href: 'https://x.com/_FilOz',
        },
      ],
      editLink: {
        baseUrl: 'https://github.com/FilOzone/synapse-sdk/edit/main/docs/',
      },
      lastUpdated: true,
      sidebar: [
        {
          label: 'Introduction',
          autogenerate: { directory: 'introduction' },
        },
        {
          label: 'Getting Started',
          autogenerate: { directory: 'getting-started' },
        },
        {
          label: 'Core Concepts',
          autogenerate: { directory: 'core-concepts' },
        },
        {
          label: 'Developer Guides',
          collapsed: true,
          autogenerate: { directory: 'developer-guides' , collapsed: true},
        },
        {
          label: 'CookBooks',
          collapsed: true,
          autogenerate: { directory: 'cookbooks' },
        },
        {
<<<<<<< HEAD
          label: 'Resources',
          collapsed: true,
          autogenerate: { directory: 'resources' },
=======
          label: 'Getting Started',
          autogenerate: { directory: 'gettingStarted' },
        },
        {
          label: 'Guides',
          autogenerate: { directory: 'guides' },
>>>>>>> 0dd2c793
        },
        {
          label: 'API',
          collapsed: true,
          autogenerate: { directory: 'api' },
        },
      ],
      expressiveCode: {
        plugins: [
          ecTwoSlash({
            twoslashOptions: {
              compilerOptions: {
                allowUmdGlobalAccess: true,
                lib: ['ESNext', 'DOM', 'DOM.Iterable'],
              },
            },
          }),
        ],
      },
      plugins: [
        docsPlugin({
          pagination: true,
          typeDocOptions: {
            githubPages: true,
            entryPointStrategy: 'packages',
            entryPoints: ['../packages/*'],
            tsconfig: '../tsconfig.json',
            useCodeBlocks: true,
            parametersFormat: 'table',
            indexFormat: 'table',
            groupOrder: ['classes', 'functions', 'variables', 'types', '*'],
            plugin: ['typedoc-plugin-mdn-links'],
          },
        }),
        starlightLlmsTxt(),
      ],
    }),
  ],
})<|MERGE_RESOLUTION|>--- conflicted
+++ resolved
@@ -21,13 +21,8 @@
       autoTheme: true,
     }),
     starlight({
-<<<<<<< HEAD
-      title: 'Filecoin Onchain Cloud',
-      logo: { src: './src/assets/foc-logo.svg', alt: 'synapse' },
-=======
       title: 'Filecion Onchain Cloud',
       logo: { src: './src/assets/foc-logo.svg', alt: 'foc' },
->>>>>>> 0dd2c793
       favicon: 'favicon.ico',
       customCss: ['./src/custom.css'],
       head: [
@@ -102,7 +97,7 @@
         },
         {
           label: 'Developer Guides',
-          collapsed: true,
+          collapsed: false,
           autogenerate: { directory: 'developer-guides' , collapsed: true},
         },
         {
@@ -111,18 +106,9 @@
           autogenerate: { directory: 'cookbooks' },
         },
         {
-<<<<<<< HEAD
           label: 'Resources',
           collapsed: true,
           autogenerate: { directory: 'resources' },
-=======
-          label: 'Getting Started',
-          autogenerate: { directory: 'gettingStarted' },
-        },
-        {
-          label: 'Guides',
-          autogenerate: { directory: 'guides' },
->>>>>>> 0dd2c793
         },
         {
           label: 'API',
