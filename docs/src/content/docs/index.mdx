--- conflicted
+++ resolved
@@ -1,11 +1,6 @@
 ---
-<<<<<<< HEAD
 title: Filecoin Onchain Cloud
 description: Learn how to build on Filecoin Onchain Cloud.
-=======
-title: Synapse SDK
-description: A JavaScript/TypeScript SDK for interacting with Filecoin Onchain Cloud - a smart-contract based marketplace for storage and other services in the Filecoin ecosystem.
->>>>>>> 101c457b
 template: splash
 editUrl: false
 lastUpdated: false
