--- conflicted
+++ resolved
@@ -26,11 +26,8 @@
 import type { PaymentsService } from '../payments/index.ts'
 import { PDPAuthHelper, PDPServer } from '../pdp/index.ts'
 import { asPieceCID } from '../piece/index.ts'
-<<<<<<< HEAD
-import { SPRegistryService } from '../sp-registry/index.js'
-import type { ProviderInfo } from '../sp-registry/types.js'
-=======
->>>>>>> 03e5fac5
+import { SPRegistryService } from '../sp-registry/index.ts'
+import type { ProviderInfo } from '../sp-registry/types.ts'
 import type { Synapse } from '../synapse.ts'
 import type {
   DownloadOptions,
@@ -53,10 +50,7 @@
   TIMING_CONSTANTS,
   timeUntilEpoch,
 } from '../utils/index.ts'
-<<<<<<< HEAD
 import { ProviderResolver } from '../utils/provider-resolver.ts'
-=======
->>>>>>> 03e5fac5
 import type { WarmStorageService } from '../warm-storage/index.ts'
 
 export class StorageContext {
