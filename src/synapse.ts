/**
 * Main Synapse class for interacting with Filecoin storage and other on-chain services
 */

import { ethers } from 'ethers'
import {
  type SynapseOptions,
  type StorageServiceOptions,
  type FilecoinNetworkType,
  type PieceRetriever,
<<<<<<< HEAD
  type SubgraphRetrievalService,
  type CommP
=======
  type CommP,
  type ApprovedProviderInfo,
  type StorageInfo
>>>>>>> f2dc7363
} from './types.js'
import { StorageService } from './storage/index.js'
import { PaymentsService } from './payments/index.js'
import { PandoraService } from './pandora/index.js'
import { SubgraphService } from './subgraph/service.js'
import { ChainRetriever, FilCdnRetriever, SubgraphRetriever } from './retriever/index.js'
import { asCommP, downloadAndValidateCommP } from './commp/index.js'
import { CHAIN_IDS, CONTRACT_ADDRESSES, SIZE_CONSTANTS, TIME_CONSTANTS, TOKENS, createError } from './utils/index.js'

export class Synapse {
  private readonly _signer: ethers.Signer
  private readonly _network: FilecoinNetworkType
  private readonly _withCDN: boolean
  private readonly _payments: PaymentsService
  private readonly _provider: ethers.Provider
  private readonly _pandoraAddress: string
  private readonly _pandoraService: PandoraService
  private readonly _pieceRetriever: PieceRetriever

  /**
   * Create a new Synapse instance with async initialization.
   * @param options - Configuration options for Synapse
   * @returns A fully initialized Synapse instance
   */
  static async create (options: SynapseOptions): Promise<Synapse> {
    // Validate options
    const providedOptions = [options.privateKey, options.provider, options.signer].filter(Boolean).length
    if (providedOptions !== 1) {
      throw new Error('Must provide exactly one of: privateKey, provider, or signer')
    }
    if (options.privateKey != null && options.rpcURL == null) {
      throw new Error('rpcURL is required when using privateKey')
    }

    // Initialize provider and signer
    let provider: ethers.Provider
    let signer: ethers.Signer

    if (options.privateKey != null && options.rpcURL != null) {
      // Create provider from RPC URL
      if (options.rpcURL.startsWith('ws://') || options.rpcURL.startsWith('wss://')) {
        provider = new ethers.WebSocketProvider(options.rpcURL)
      } else {
        // For HTTP/HTTPS URLs, check if authorization is provided
        if (options.authorization != null) {
          const fetchRequest = new ethers.FetchRequest(options.rpcURL)
          fetchRequest.setHeader('Authorization', options.authorization)
          provider = new ethers.JsonRpcProvider(fetchRequest)
        } else {
          provider = new ethers.JsonRpcProvider(options.rpcURL)
        }
      }

      // Create wallet from private key
      const wallet = new ethers.Wallet(options.privateKey, provider)

      // Apply NonceManager if not disabled
      if (options.disableNonceManager !== true) {
        signer = new ethers.NonceManager(wallet)
      } else {
        signer = wallet
      }
    } else if (options.provider != null) {
      provider = options.provider

      // Get signer from provider
      if ('getSigner' in provider && typeof provider.getSigner === 'function') {
        const providerSigner = await (provider as any).getSigner()

        // Apply NonceManager if not disabled
        if (options.disableNonceManager !== true) {
          signer = new ethers.NonceManager(providerSigner)
        } else {
          signer = providerSigner
        }
      } else {
        throw new Error('Provider must support getSigner() method')
      }
    } else if (options.signer != null) {
      signer = options.signer

      if (signer.provider != null) {
        provider = signer.provider
      } else {
        throw new Error('Signer must have a provider attached')
      }

      // Apply NonceManager if not disabled
      if (options.disableNonceManager !== true) {
        signer = new ethers.NonceManager(signer)
      }
    } else {
      throw new Error('Invalid configuration')
    }

    // Detect network
    let network: FilecoinNetworkType
    try {
      const ethersNetwork = await provider.getNetwork()
      const chainId = Number(ethersNetwork.chainId)

      if (chainId === CHAIN_IDS.mainnet) {
        network = 'mainnet'
      } else if (chainId === CHAIN_IDS.calibration) {
        network = 'calibration'
      } else {
        throw new Error(
          `Unsupported network with chain ID ${chainId}. Synapse SDK only supports Filecoin mainnet (${CHAIN_IDS.mainnet}) and calibration (${CHAIN_IDS.calibration}) networks.`
        )
      }
    } catch (error) {
      throw new Error(
        `Failed to detect network from provider. Please ensure your RPC endpoint is accessible and responds to network queries. ${
          error instanceof Error ? `Underlying error: ${error.message}` : ''
        }`
      )
    }

    // Create Pandora service for the retriever
    const pandoraAddress = options.pandoraAddress ?? CONTRACT_ADDRESSES.PANDORA_SERVICE[network]
    const pandoraService = new PandoraService(provider, pandoraAddress)

    // Initialize piece retriever (use provided or create default)
    let pieceRetriever: PieceRetriever
    if (options.pieceRetriever != null) {
      pieceRetriever = options.pieceRetriever
    } else {
      const chainRetriever = new ChainRetriever(pandoraService /*, no child here */)
      let underlyingRetriever: PieceRetriever = chainRetriever

      // Handle subgraph piece retriever - can provide either a service or configuration
      if (options.subgraphService != null || options.subgraphConfig != null) {
        try {
          let subgraphService: SubgraphRetrievalService

          if (options.subgraphService != null) {
            subgraphService = options.subgraphService
          } else if (options.subgraphConfig != null) {
            subgraphService = new SubgraphService(options.subgraphConfig)
          } else {
            // This shouldn't happen due to the if condition above, but TypeScript doesn't know that
            throw new Error('Invalid subgraph configuration: neither service nor config provided')
          }

          underlyingRetriever = new SubgraphRetriever(subgraphService, chainRetriever)
        } catch (error) {
          throw new Error(
            `Failed to initialize subgraph piece retriever: ${
              error instanceof Error ? error.message : String(error)
            }`
          )
        }
      }

      pieceRetriever = new FilCdnRetriever(underlyingRetriever, network)
    }

    return new Synapse(
      provider,
      signer,
      network,
      options.disableNonceManager === true,
      options.withCDN === true,
      options.pandoraAddress,
      pandoraService,
      pieceRetriever
    )
  }

  private constructor (
    provider: ethers.Provider,
    signer: ethers.Signer,
    network: FilecoinNetworkType,
    disableNonceManager: boolean,
    withCDN: boolean,
    pandoraAddressOverride: string | undefined,
    pandoraService: PandoraService,
    pieceRetriever: PieceRetriever
  ) {
    this._provider = provider
    this._signer = signer
    this._network = network
    this._withCDN = withCDN
    this._payments = new PaymentsService(provider, signer, network, disableNonceManager)
    this._pandoraService = pandoraService
    this._pieceRetriever = pieceRetriever

    // Set Pandora address (use override or default for network)
    this._pandoraAddress = pandoraAddressOverride ?? CONTRACT_ADDRESSES.PANDORA_SERVICE[network]
    if (this._pandoraAddress === '' || this._pandoraAddress === undefined) {
      throw new Error(`No Pandora service address configured for network: ${network}`)
    }
  }

  /**
   * Get the payments instance for payment operations
   * @returns The PaymentsService instance
   */
  get payments (): PaymentsService {
    return this._payments
  }

  /**
   * Get the provider instance
   * @internal
   * @returns The ethers Provider instance
   */
  getProvider (): ethers.Provider {
    return this._provider
  }

  /**
   * Get the signer instance
   * @internal
   * @returns The ethers Signer instance
   */
  getSigner (): ethers.Signer {
    return this._signer
  }

  /**
   * Get the chain ID as bigint
   * @internal
   * @returns The chain ID
   */
  getChainId (): bigint {
    return BigInt(CHAIN_IDS[this._network])
  }

  /**
   * Get the Pandora service address
   * @internal
   * @returns The Pandora service address
   */
  getPandoraAddress (): string {
    return this._pandoraAddress
  }

  /**
   * Create a storage service instance for interacting with PDP storage
   * @param options - Configuration options for the storage service
   * @returns A fully initialized StorageService instance
   */
  async createStorage (options?: StorageServiceOptions): Promise<StorageService> {
    try {
      // Merge instance-level CDN preference with provided options
      const mergedOptions: StorageServiceOptions = {
        ...options,
        withCDN: options?.withCDN ?? this._withCDN
      }

      // Create the storage service with proper initialization
      const storageService = await StorageService.create(this, this._pandoraService, mergedOptions)
      return storageService
    } catch (error) {
      throw createError(
        'Synapse',
        'createStorage',
        'Failed to create storage service',
        error
      )
    }
  }

  /**
   * Get the network this instance is connected to
   * @returns The network type ('mainnet' or 'calibration')
   */
  getNetwork (): FilecoinNetworkType {
    return this._network
  }

  /**
   * Get information about a storage provider
   * @param providerAddress - The Ethereum address of the provider
   * @returns Provider metadata including owner, URLs, and approval timestamps
   * @throws Error if provider is not found or not approved
   */
  async getProviderInfo (providerAddress: string): Promise<ApprovedProviderInfo> {
    try {
      // Validate address format
      if (!ethers.isAddress(providerAddress)) {
        throw new Error(`Invalid provider address: ${String(providerAddress)}`)
      }

      // Get provider ID from address
      const providerId = await this._pandoraService.getProviderIdByAddress(providerAddress)
      if (providerId === 0) {
        throw new Error(`Provider ${providerAddress} is not approved`)
      }

      // Get provider info
      const providerInfo = await this._pandoraService.getApprovedProvider(providerId)
      if (providerInfo.owner === ethers.ZeroAddress) {
        throw new Error(`Provider ${providerAddress} not found`)
      }

      return providerInfo
    } catch (error) {
      throw createError(
        'Synapse',
        'getProviderInfo',
        `Failed to get provider info for ${providerAddress}`,
        error
      )
    }
  }

  /**
   * Download a piece from storage providers
   * @param commp - The CommP identifier (as string or CommP object)
   * @param options - Optional download parameters
   * @returns The downloaded data as Uint8Array
   */
  async download (
    commp: string | CommP,
    options?: {
      withCDN?: boolean
      providerAddress?: string
    }
  ): Promise<Uint8Array> {
    // Validate CommP
    const parsedCommP = asCommP(commp)
    if (parsedCommP == null) {
      throw createError('Synapse', 'download', `Invalid CommP: ${String(commp)}`)
    }

    const client = await this._signer.getAddress()
    const response = await this._pieceRetriever.fetchPiece(
      parsedCommP,
      client,
      {
        withCDN: options?.withCDN ?? this._withCDN, // Use instance withCDN if not provided
        providerAddress: options?.providerAddress
      }
    )

    return await downloadAndValidateCommP(response, parsedCommP)
  }

  /**
   * Get comprehensive storage service information including pricing, providers, and allowances
   * @returns Storage service information
   */
  async getStorageInfo (): Promise<StorageInfo> {
    try {
      // Helper function to get allowances with error handling
      const getOptionalAllowances = async (): Promise<StorageInfo['allowances']> => {
        try {
          const approval = await this._payments.serviceApproval(
            this._pandoraAddress,
            TOKENS.USDFC
          )
          return {
            service: this._pandoraAddress,
            rateAllowance: approval.rateAllowance,
            lockupAllowance: approval.lockupAllowance,
            rateUsed: approval.rateUsed,
            lockupUsed: approval.lockupUsed
          }
        } catch (error) {
          // Return null if wallet not connected or any error occurs
          return null
        }
      }

      // Fetch all data in parallel for performance
      const [pricingData, providers, allowances] = await Promise.all([
        this._pandoraService.getServicePrice(),
        this._pandoraService.getAllApprovedProviders(),
        getOptionalAllowances()
      ])

      // Calculate pricing per different time units
      const epochsPerMonth = BigInt(pricingData.epochsPerMonth)
      const epochsPerDay = TIME_CONSTANTS.EPOCHS_PER_DAY

      // Calculate per-epoch pricing
      const noCDNPerEpoch = BigInt(pricingData.pricePerTiBPerMonthNoCDN) / epochsPerMonth
      const withCDNPerEpoch = BigInt(pricingData.pricePerTiBPerMonthWithCDN) / epochsPerMonth

      // Calculate per-day pricing
      const noCDNPerDay = BigInt(pricingData.pricePerTiBPerMonthNoCDN) / TIME_CONSTANTS.DAYS_PER_MONTH
      const withCDNPerDay = BigInt(pricingData.pricePerTiBPerMonthWithCDN) / TIME_CONSTANTS.DAYS_PER_MONTH

      // Filter out providers with zero addresses
      const validProviders = providers.filter((p: ApprovedProviderInfo) => p.owner !== ethers.ZeroAddress)

      return {
        pricing: {
          noCDN: {
            perTiBPerMonth: BigInt(pricingData.pricePerTiBPerMonthNoCDN),
            perTiBPerDay: noCDNPerDay,
            perTiBPerEpoch: noCDNPerEpoch
          },
          withCDN: {
            perTiBPerMonth: BigInt(pricingData.pricePerTiBPerMonthWithCDN),
            perTiBPerDay: withCDNPerDay,
            perTiBPerEpoch: withCDNPerEpoch
          },
          tokenAddress: pricingData.tokenAddress,
          tokenSymbol: 'USDFC' // Hardcoded as we know it's always USDFC
        },
        providers: validProviders,
        serviceParameters: {
          network: this._network,
          epochsPerMonth,
          epochsPerDay,
          epochDuration: TIME_CONSTANTS.EPOCH_DURATION,
          minUploadSize: SIZE_CONSTANTS.MIN_UPLOAD_SIZE,
          maxUploadSize: SIZE_CONSTANTS.MAX_UPLOAD_SIZE,
          pandoraAddress: this._pandoraAddress,
          paymentsAddress: CONTRACT_ADDRESSES.PAYMENTS[this._network],
          pdpVerifierAddress: CONTRACT_ADDRESSES.PDP_VERIFIER[this._network]
        },
        allowances
      }
    } catch (error) {
      throw createError(
        'Synapse',
        'getStorageInfo',
        'Failed to get storage service information',
        error
      )
    }
  }
}

// Export as default
export { Synapse as default }<|MERGE_RESOLUTION|>--- conflicted
+++ resolved
@@ -8,14 +8,10 @@
   type StorageServiceOptions,
   type FilecoinNetworkType,
   type PieceRetriever,
-<<<<<<< HEAD
   type SubgraphRetrievalService,
-  type CommP
-=======
   type CommP,
   type ApprovedProviderInfo,
   type StorageInfo
->>>>>>> f2dc7363
 } from './types.js'
 import { StorageService } from './storage/index.js'
 import { PaymentsService } from './payments/index.js'
