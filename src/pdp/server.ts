/**
 * PDPServer - Consolidated interface for all PDP server (Curio) HTTP operations
 *
 * This combines functionality for:
 * - Data set management (create, add pieces, status checks)
 * - Piece uploads
 * - Piece downloads
 * - Piece discovery
 *
 * @example
 * ```typescript
 * import { PDPServer } from '@filoz/synapse-sdk/pdp'
 * import { PDPAuthHelper } from '@filoz/synapse-sdk/pdp'
 *
 * const authHelper = new PDPAuthHelper(warmStorageAddress, signer)
 * const pdpServer = new PDPServer(authHelper, 'https://pdp.provider.com')
 *
 * // Create a data set
 * const { txHash } = await pdpServer.createDataSet(serviceProvider, clientDataSetId)
 *
 * // Upload a piece
 * const { pieceCid, size } = await pdpServer.uploadPiece(data)
 *
 * // Download a piece
 * const data = await pdpServer.downloadPiece(pieceCid, size)
 * ```
 */

import { ethers } from 'ethers'
<<<<<<< HEAD
import { asPieceCID, calculate as calculatePieceCID, downloadAndValidate } from '../piece/index.ts'
import type { DataSetData, PieceCID } from '../types.ts'
import { constructFindPieceUrl, constructPieceUrl } from '../utils/piece.ts'
import type { PDPAuthHelper } from './auth.ts'
=======
import { asPieceCID, calculate as calculatePieceCID, downloadAndValidate } from '../piece/index.js'
import type { DataSetData, MetadataEntry, PieceCID } from '../types.js'
import { constructFindPieceUrl, constructPieceUrl } from '../utils/piece.js'
import type { PDPAuthHelper } from './auth.js'
>>>>>>> 8a4b99f6
import {
  asDataSetData,
  validateDataSetCreationStatusResponse,
  validateFindPieceResponse,
  validatePieceAdditionStatusResponse,
} from './validation.ts'

/**
 * Response from creating a data set
 */
export interface CreateDataSetResponse {
  /** Transaction hash for the data set creation */
  txHash: string
  /** URL to check creation status */
  statusUrl: string
}

/**
 * Response from checking data set creation status
 */
export interface DataSetCreationStatusResponse {
  /** Transaction hash that created the data set */
  createMessageHash: string
  /** Whether the data set has been created on-chain */
  dataSetCreated: boolean
  /** Service label that created the data set */
  service: string
  /** Transaction status (pending, confirmed, failed) */
  txStatus: string
  /** Whether the transaction was successful (null if still pending) */
  ok: boolean | null
  /** The server's reported ID for this data set (only available after creation) */
  dataSetId?: number
}

/**
 * Response from adding pieces to a data set
 */
export interface AddPiecesResponse {
  /** Success message from the server */
  message: string
  /** Transaction hash for the piece addition (optional - new servers only) */
  txHash?: string
  /** URL to check piece addition status (optional - new servers only) */
  statusUrl?: string
}

/**
 * Response from finding a piece
 */
export interface FindPieceResponse {
  /** The piece CID that was found */
  pieceCid: PieceCID
  /** @deprecated Use pieceCid instead. This field is for backward compatibility and will be removed in a future version */
  piece_cid?: string
}

/**
 * Upload response containing piece information
 */
export interface UploadResponse {
  /** PieceCID CID of the uploaded piece */
  pieceCid: PieceCID
  /** Size of the uploaded piece in bytes */
  size: number
}

/**
 * Response from checking piece addition status
 */
export interface PieceAdditionStatusResponse {
  /** Transaction hash for the piece addition */
  txHash: string
  /** Transaction status (pending, confirmed, failed) */
  txStatus: string
  /** The data set ID */
  dataSetId: number
  /** Number of pieces being added */
  pieceCount: number
  /** Whether the add message was successful (null if pending) */
  addMessageOk: boolean | null
  /** Piece IDs assigned after confirmation */
  confirmedPieceIds?: number[]
}

export class PDPServer {
  private readonly _serviceURL: string
  private readonly _authHelper: PDPAuthHelper | null

  /**
   * Create a new PDPServer instance
   * @param authHelper - PDPAuthHelper instance for signing operations
   * @param serviceURL - The PDP service URL (e.g., https://pdp.provider.com)
   */
  constructor(authHelper: PDPAuthHelper | null, serviceURL: string) {
    if (serviceURL.trim() === '') {
      throw new Error('PDP service URL is required')
    }
    // Remove trailing slash from URL
    this._serviceURL = serviceURL.replace(/\/$/, '')
    this._authHelper = authHelper
  }

  /**
   * Create a new data set on the PDP server
   * @param clientDataSetId - Unique ID for the client's dataset
   * @param payee - Address that will receive payments (service provider)
   * @param withCDN - Whether to enable CDN services
   * @param recordKeeper - Address of the Warm Storage contract
   * @returns Promise that resolves with transaction hash and status URL
   */
  async createDataSet(
    clientDataSetId: number,
    payee: string,
    withCDN: boolean,
    recordKeeper: string
  ): Promise<CreateDataSetResponse> {
    const metadata = withCDN ? [this.getAuthHelper().WITH_CDN_METADATA] : []
    // Generate the EIP-712 signature for data set creation
    const authData = await this.getAuthHelper().signCreateDataSet(clientDataSetId, payee, metadata)

    // Prepare the extra data for the contract call
    // This needs to match the DataSetCreateData struct in Warm Storage contract
    const extraData = this._encodeDataSetCreateData({
      payer: await this.getAuthHelper().getSignerAddress(),
      metadata,
      signature: authData.signature,
    })

    // Prepare request body
    const requestBody = {
      recordKeeper,
      extraData: `0x${extraData}`,
    }

    // Make the POST request to create the data set
    const response = await fetch(`${this._serviceURL}/pdp/data-sets`, {
      method: 'POST',
      headers: {
        'Content-Type': 'application/json',
      },
      body: JSON.stringify(requestBody),
    })

    if (response.status !== 201) {
      const errorText = await response.text()
      throw new Error(`Failed to create data set: ${response.status} ${response.statusText} - ${errorText}`)
    }

    // Extract transaction hash from Location header
    const location = response.headers.get('Location')
    if (location == null) {
      throw new Error('Server did not provide Location header in response')
    }

    // Parse the location to extract the transaction hash
    // Expected format: /pdp/data-sets/created/{txHash}
    const locationMatch = location.match(/\/pdp\/data-sets\/created\/(.+)$/)
    if (locationMatch == null) {
      throw new Error(`Invalid Location header format: ${location}`)
    }

    const txHash = locationMatch[1]

    return {
      txHash,
      statusUrl: `${this._serviceURL}${location}`,
    }
  }

  /**
   * Add pieces to an existing data set
   * @param dataSetId - The ID of the data set to add pieces to
   * @param clientDataSetId - The client's dataset ID used when creating the data set
   * @param nextPieceId - The ID to assign to the first piece being added, this should be
   *   the next available ID on chain or the signature will fail to be validated
   * @param pieceDataArray - Array of piece data containing PieceCID CIDs and raw sizes
   * @returns Promise that resolves when the pieces are added (201 Created)
   * @throws Error if any CID is invalid
   *
   * @example
   * ```typescript
   * const pieceData = ['bafkzcibcd...']
   * await pdpTool.addPieces(dataSetId, clientDataSetId, nextPieceId, pieceData)
   * ```
   */
  async addPieces(
    dataSetId: number,
    clientDataSetId: number,
    nextPieceId: number,
    pieceDataArray: PieceCID[] | string[]
  ): Promise<AddPiecesResponse> {
    if (pieceDataArray.length === 0) {
      throw new Error('At least one piece must be provided')
    }

    const metadata: MetadataEntry[][] = []
    // Validate all PieceCIDs
    for (const pieceData of pieceDataArray) {
      const pieceCid = asPieceCID(pieceData)
      if (pieceCid == null) {
        throw new Error(`Invalid PieceCID: ${String(pieceData)}`)
      }
      metadata.push([]) // empty metadata for each piece
    }

    // Generate the EIP-712 signature for adding pieces
    const authData = await this.getAuthHelper().signAddPieces(
      clientDataSetId,
      nextPieceId,
      pieceDataArray, // Pass PieceData[] directly to auth helper
      metadata
    )

    // Prepare the extra data for the contract call
    // This needs to match what the Warm Storage contract expects for addPieces
    const extraData = this._encodeAddPiecesExtraData({
      signature: authData.signature,
      metadata: metadata,
    })

    // Prepare request body matching the Curio handler expectation
    // Each piece has itself as its only subPiece (internal implementation detail)
    const requestBody = {
      pieces: pieceDataArray.map((pieceData) => {
        // Convert to string for JSON serialization
        const cidString = typeof pieceData === 'string' ? pieceData : pieceData.toString()
        return {
          pieceCid: cidString,
          subPieces: [
            {
              subPieceCid: cidString, // Piece is its own subpiece
            },
          ],
        }
      }),
      extraData: `0x${extraData}`,
    }

    // Make the POST request to add pieces to the data set
    const response = await fetch(`${this._serviceURL}/pdp/data-sets/${dataSetId}/pieces`, {
      method: 'POST',
      headers: {
        'Content-Type': 'application/json',
      },
      body: JSON.stringify(requestBody),
    })

    if (response.status !== 201) {
      const errorText = await response.text()
      throw new Error(`Failed to add pieces to data set: ${response.status} ${response.statusText} - ${errorText}`)
    }

    // Check for Location header (backward compatible with old servers)
    const location = response.headers.get('Location')
    let txHash: string | undefined
    let statusUrl: string | undefined

    if (location != null) {
      // Expected format: /pdp/data-sets/{dataSetId}/pieces/added/{txHash}
      const locationMatch = location.match(/\/pieces\/added\/([0-9a-fA-Fx]+)$/)
      if (locationMatch != null) {
        txHash = locationMatch[1]
        // Ensure txHash has 0x prefix
        if (!txHash.startsWith('0x')) {
          txHash = `0x${txHash}`
        }
        statusUrl = `${this._serviceURL}${location}`
      }
    }

    // Success - pieces have been added
    const responseText = await response.text()
    return {
      message: responseText !== '' ? responseText : `Pieces added to data set ID ${dataSetId} successfully`,
      txHash,
      statusUrl,
    }
  }

  /**
   * Check the status of a data set creation
   * @param txHash - Transaction hash from createDataSet
   * @returns Promise that resolves with the creation status
   */
  async getDataSetCreationStatus(txHash: string): Promise<DataSetCreationStatusResponse> {
    const response = await fetch(`${this._serviceURL}/pdp/data-sets/created/${txHash}`, {
      method: 'GET',
      headers: {
        'Content-Type': 'application/json',
      },
    })

    if (response.status === 404) {
      throw new Error(`Data set creation not found for transaction hash: ${txHash}`)
    }

    if (response.status !== 200) {
      const errorText = await response.text()
      throw new Error(
        `Failed to get data set creation status: ${response.status} ${response.statusText} - ${errorText}`
      )
    }

    const data = await response.json()
    return validateDataSetCreationStatusResponse(data)
  }

  /**
   * Check the status of a piece addition transaction
   * @param dataSetId - The data set ID
   * @param txHash - Transaction hash from addPieces
   * @returns Promise that resolves with the addition status
   */
  async getPieceAdditionStatus(dataSetId: number, txHash: string): Promise<PieceAdditionStatusResponse> {
    const response = await fetch(`${this._serviceURL}/pdp/data-sets/${dataSetId}/pieces/added/${txHash}`, {
      method: 'GET',
      headers: {
        'Content-Type': 'application/json',
      },
    })

    if (response.status === 404) {
      throw new Error(`Piece addition not found for transaction: ${txHash}`)
    }

    if (response.status !== 200) {
      const errorText = await response.text()
      throw new Error(`Failed to get piece addition status: ${response.status} ${response.statusText} - ${errorText}`)
    }

    const data = await response.json()
    return validatePieceAdditionStatusResponse(data)
  }

  /**
   * Find a piece by PieceCID and size
   * @param pieceCid - The PieceCID CID (as string or PieceCID object)
   * @param size - The original size of the piece in bytes
   * @returns Piece information if found
   */
  async findPiece(pieceCid: string | PieceCID): Promise<FindPieceResponse> {
    const parsedPieceCid = asPieceCID(pieceCid)
    if (parsedPieceCid == null) {
      throw new Error(`Invalid PieceCID: ${String(pieceCid)}`)
    }

    const url = constructFindPieceUrl(this._serviceURL, parsedPieceCid)
    const response = await fetch(url, {
      method: 'GET',
      headers: {},
    })

    if (response.status === 404) {
      throw new Error(`Piece not found: ${parsedPieceCid.toString()}`)
    }

    if (!response.ok) {
      const errorText = await response.text()
      throw new Error(`Failed to find piece: ${response.status} ${response.statusText} - ${errorText}`)
    }

    const data = await response.json()
    return validateFindPieceResponse(data)
  }

  /**
   * Upload a piece to the PDP server
   * @param data - The data to upload
   * @returns Upload response with PieceCID and size
   */
  async uploadPiece(data: Uint8Array | ArrayBuffer): Promise<UploadResponse> {
    // Convert ArrayBuffer to Uint8Array if needed
    const uint8Data = data instanceof ArrayBuffer ? new Uint8Array(data) : data

    // Calculate PieceCID
    performance.mark('synapse:calculatePieceCID-start')
    const pieceCid = calculatePieceCID(uint8Data)
    performance.mark('synapse:calculatePieceCID-end')
    performance.measure('synapse:calculatePieceCID', 'synapse:calculatePieceCID-start', 'synapse:calculatePieceCID-end')
    const size = uint8Data.length

    const requestBody = {
      pieceCid: pieceCid.toString(),
      // No notify URL needed
    }

    // Create upload session or check if piece exists
    performance.mark('synapse:POST.pdp.piece-start')
    const createResponse = await fetch(`${this._serviceURL}/pdp/piece`, {
      method: 'POST',
      headers: {
        'Content-Type': 'application/json',
      },
      body: JSON.stringify(requestBody),
    })
    performance.mark('synapse:POST.pdp.piece-end')
    performance.measure('synapse:POST.pdp.piece', 'synapse:POST.pdp.piece-start', 'synapse:POST.pdp.piece-end')

    if (createResponse.status === 200) {
      // Piece already exists on server
      return {
        pieceCid,
        size,
      }
    }

    if (createResponse.status !== 201) {
      const errorText = await createResponse.text()
      throw new Error(
        `Failed to create upload session: ${createResponse.status} ${createResponse.statusText} - ${errorText}`
      )
    }

    // Extract upload ID from Location header
    const location = createResponse.headers.get('Location')
    if (location == null) {
      throw new Error('Server did not provide Location header in response (may be restricted by CORS policy)')
    }

    // Validate the location format and extract UUID
    // Match /pdp/piece/upload/UUID or /piece/upload/UUID anywhere in the path
    const locationMatch = location.match(/\/(?:pdp\/)?piece\/upload\/([a-fA-F0-9-]+)/)
    if (locationMatch == null) {
      throw new Error(`Invalid Location header format: ${location}`)
    }

    const uploadUuid = locationMatch[1] // Extract just the UUID

    // Upload the data
    performance.mark('synapse:PUT.pdp.piece.upload-start')
    const uploadResponse = await fetch(`${this._serviceURL}/pdp/piece/upload/${uploadUuid}`, {
      method: 'PUT',
      headers: {
        'Content-Type': 'application/octet-stream',
        'Content-Length': uint8Data.length.toString(),
        // No Authorization header needed
      },
      body: uint8Data,
    })
    performance.mark('synapse:PUT.pdp.piece.upload-end')
    performance.measure(
      'synapse:PUT.pdp.piece.upload',
      'synapse:PUT.pdp.piece.upload-start',
      'synapse:PUT.pdp.piece.upload-end'
    )

    if (uploadResponse.status !== 204) {
      const errorText = await uploadResponse.text()
      throw new Error(`Failed to upload piece: ${uploadResponse.status} ${uploadResponse.statusText} - ${errorText}`)
    }

    return {
      pieceCid,
      size,
    }
  }

  /**
   * Download a piece from a service provider
   * @param pieceCid - The PieceCID CID of the piece
   * @returns The downloaded data
   */
  async downloadPiece(pieceCid: string | PieceCID): Promise<Uint8Array> {
    const parsedPieceCid = asPieceCID(pieceCid)
    if (parsedPieceCid == null) {
      throw new Error(`Invalid PieceCID: ${String(pieceCid)}`)
    }

    // Use the retrieval endpoint configured at construction time
    const downloadUrl = constructPieceUrl(this._serviceURL, parsedPieceCid)

    const response = await fetch(downloadUrl)

    // Use the shared download and validation function
    return await downloadAndValidate(response, parsedPieceCid)
  }

  /**
   * Get data set details from the PDP server
   * @param dataSetId - The ID of the data set to fetch
   * @returns Promise that resolves with data set data
   */
  async getDataSet(dataSetId: number): Promise<DataSetData> {
    const response = await fetch(`${this._serviceURL}/pdp/data-sets/${dataSetId}`, {
      method: 'GET',
      headers: {
        Accept: 'application/json',
      },
    })

    if (response.status === 404) {
      throw new Error(`Data set not found: ${dataSetId}`)
    }

    if (!response.ok) {
      const errorText = await response.text()
      throw new Error(`Failed to fetch data set: ${response.status} ${response.statusText} - ${errorText}`)
    }

    const data = await response.json()
    const converted = asDataSetData(data)
    if (converted == null) {
      console.error('Invalid data set data response:', data)
      throw new Error('Invalid data set data response format')
    }
    return converted
  }

  /**
   * Encode DataSetCreateData for extraData field
   * This matches the Solidity struct DataSetCreateData in Warm Storage contract
   */
  private _encodeDataSetCreateData(data: { payer: string; metadata: MetadataEntry[]; signature: string }): string {
    // Ensure signature has 0x prefix
    const signature = data.signature.startsWith('0x') ? data.signature : `0x${data.signature}`

    // ABI encode the struct as a tuple
    // DataSetCreateData struct:
    // - address payer
    // - string[] metadataKeys
    // - string[] metadataValues
    // - bytes signature
    const keys = data.metadata.map((item) => item.key)
    const values = data.metadata.map((item) => item.value)
    const abiCoder = ethers.AbiCoder.defaultAbiCoder()
    const encoded = abiCoder.encode(['address', 'string[]', 'string[]', 'bytes'], [data.payer, keys, values, signature])

    // Return hex string without 0x prefix (since we add it in the calling code)
    return encoded.slice(2)
  }

  /**
   * Encode AddPieces extraData for the addPieces operation
   * Based on the Curio handler, this should be (bytes signature, string metadata)
   */
  private _encodeAddPiecesExtraData(data: { signature: string; metadata: MetadataEntry[][] }): string {
    // Ensure signature has 0x prefix
    const signature = data.signature.startsWith('0x') ? data.signature : `0x${data.signature}`
    const keys = data.metadata.map((item) => item.map((item) => item.key))
    const values = data.metadata.map((item) => item.map((item) => item.value))

    // ABI encode as (bytes signature, metadataKeys, metadataValues])
    const abiCoder = ethers.AbiCoder.defaultAbiCoder()
    const encoded = abiCoder.encode(['bytes', 'string[][]', 'string[][]'], [signature, keys, values])

    // Return hex string without 0x prefix (since we add it in the calling code)
    return encoded.slice(2)
  }

  /**
   * Ping the service provider to check connectivity
   * @returns Promise that resolves if provider is reachable (200 response)
   * @throws Error if provider is not reachable or returns non-200 status
   */
  async ping(): Promise<void> {
    const response = await fetch(`${this._serviceURL}/pdp/ping`, {
      method: 'GET',
      headers: {},
    })

    if (response.status !== 200) {
      const errorText = await response.text().catch(() => 'Unknown error')
      throw new Error(`Provider ping failed: ${response.status} ${response.statusText} - ${errorText}`)
    }
  }

  /**
   * Get the service URL for this PDPServer instance
   * @returns The service URL
   */
  getServiceURL(): string {
    return this._serviceURL
  }

  getAuthHelper(): PDPAuthHelper {
    if (this._authHelper == null) {
      throw new Error('AuthHelper is not available for an operation that requires signing')
    }
    return this._authHelper
  }
}<|MERGE_RESOLUTION|>--- conflicted
+++ resolved
@@ -27,17 +27,10 @@
  */
 
 import { ethers } from 'ethers'
-<<<<<<< HEAD
 import { asPieceCID, calculate as calculatePieceCID, downloadAndValidate } from '../piece/index.ts'
 import type { DataSetData, PieceCID } from '../types.ts'
 import { constructFindPieceUrl, constructPieceUrl } from '../utils/piece.ts'
 import type { PDPAuthHelper } from './auth.ts'
-=======
-import { asPieceCID, calculate as calculatePieceCID, downloadAndValidate } from '../piece/index.js'
-import type { DataSetData, MetadataEntry, PieceCID } from '../types.js'
-import { constructFindPieceUrl, constructPieceUrl } from '../utils/piece.js'
-import type { PDPAuthHelper } from './auth.js'
->>>>>>> 8a4b99f6
 import {
   asDataSetData,
   validateDataSetCreationStatusResponse,
