--- conflicted
+++ resolved
@@ -270,18 +270,8 @@
       if (files.length > 1) {
         pfx = `[File ${index + 1}/${files.length}] `
       }
-<<<<<<< HEAD
-      // Calculate PieceCID before upload for debugging
-      const calculatedPieceCid = calculate(file.data)
-      console.log(`  ${pfx}Calculated PieceCID: ${calculatedPieceCid.toString()}`)
-      console.log(`  ${pfx}File size: ${file.data.length} bytes`)
-      console.log(`  ${pfx}Starting upload to Curio...`)
-      
-      return storageContext.upload(file.data, {
-=======
       return synapse.storage.upload(file.data, {
         contexts,
->>>>>>> 4b49b05d
         onUploadComplete: (pieceCid) => {
           console.log(`✓ ${pfx}Data upload complete! PieceCID: ${pieceCid}`)
           console.log(`  ${pfx}Polling for piece to be indexed/processed... (this may take up to 5 minutes)`)
